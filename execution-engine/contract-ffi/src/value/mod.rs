--- conflicted
+++ resolved
@@ -21,14 +21,9 @@
     bytesrepr::{
         Error, FromBytes, ToBytes, U128_SIZE, U256_SIZE, U32_SIZE, U512_SIZE, U64_SIZE, U8_SIZE,
     },
-    key::{self, Key, UREF_SIZE},
+    key::{Key, UREF_SIZE},
     uref::URef,
 };
-<<<<<<< HEAD
-=======
-use crate::key::{Key, UREF_SIZE};
-use crate::uref::URef;
->>>>>>> 2b71e761
 
 const INT32_ID: u8 = 0;
 const BYTEARRAY_ID: u8 = 1;
