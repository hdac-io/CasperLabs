--- conflicted
+++ resolved
@@ -1,20 +1,12 @@
-<<<<<<< HEAD
-=======
 use std::collections::HashMap;
 
 use crate::support::test_support::{
     InMemoryWasmTestBuilder, DEFAULT_BLOCK_TIME, STANDARD_PAYMENT_CONTRACT,
 };
->>>>>>> c78e35f4
 use contract_ffi::value::account::{PublicKey, Weight};
 use contract_ffi::value::U512;
 use engine_core::engine_state::{self, MAX_PAYMENT};
 use engine_core::execution;
-use std::collections::HashMap;
-
-use crate::support::test_support::{
-    DEFAULT_BLOCK_TIME, STANDARD_PAYMENT_CONTRACT, WasmTestBuilder,
-};
 
 const GENESIS_ADDR: [u8; 32] = [7u8; 32];
 
@@ -27,7 +19,7 @@
         .exec_with_args_and_keys(
             GENESIS_ADDR,
             STANDARD_PAYMENT_CONTRACT,
-            (U512::from(MAX_PAYMENT), ),
+            (U512::from(MAX_PAYMENT),),
             "authorized_keys.wasm",
             (Weight::new(1), Weight::new(1)), //args
             1,                                // blocktime
@@ -51,7 +43,7 @@
         .exec_with_args_and_keys(
             GENESIS_ADDR,
             STANDARD_PAYMENT_CONTRACT,
-            (U512::from(MAX_PAYMENT), ),
+            (U512::from(MAX_PAYMENT),),
             "authorized_keys.wasm",
             (Weight::new(1), Weight::new(1)), //args
             1,                                // blocktime
@@ -96,7 +88,7 @@
         .exec_with_args_and_keys(
             GENESIS_ADDR,
             STANDARD_PAYMENT_CONTRACT,
-            (U512::from(MAX_PAYMENT), ),
+            (U512::from(MAX_PAYMENT),),
             "authorized_keys.wasm",
             (Weight::new(1), Weight::new(1)), //args
             1,                                // blocktime
@@ -145,9 +137,9 @@
         .exec_with_args(
             GENESIS_ADDR,
             STANDARD_PAYMENT_CONTRACT,
-            (U512::from(MAX_PAYMENT), ),
-            "add_update_associated_key.wasm",
-            (PublicKey::new(key_1), ),
+            (U512::from(MAX_PAYMENT),),
+            "add_update_associated_key.wasm",
+            (PublicKey::new(key_1),),
             DEFAULT_BLOCK_TIME,
             [1u8; 32], //deploy hash
         )
@@ -156,9 +148,9 @@
         .exec_with_args(
             GENESIS_ADDR,
             STANDARD_PAYMENT_CONTRACT,
-            (U512::from(MAX_PAYMENT), ),
-            "add_update_associated_key.wasm",
-            (PublicKey::new(key_2), ),
+            (U512::from(MAX_PAYMENT),),
+            "add_update_associated_key.wasm",
+            (PublicKey::new(key_2),),
             DEFAULT_BLOCK_TIME,
             [2u8; 32], //deploy hash
         )
@@ -167,9 +159,9 @@
         .exec_with_args(
             GENESIS_ADDR,
             STANDARD_PAYMENT_CONTRACT,
-            (U512::from(MAX_PAYMENT), ),
-            "add_update_associated_key.wasm",
-            (PublicKey::new(key_3), ),
+            (U512::from(MAX_PAYMENT),),
+            "add_update_associated_key.wasm",
+            (PublicKey::new(key_3),),
             DEFAULT_BLOCK_TIME,
             [3u8; 32], //deploy hash
         )
@@ -180,7 +172,7 @@
         .exec_with_args_and_keys(
             GENESIS_ADDR,
             STANDARD_PAYMENT_CONTRACT,
-            (U512::from(MAX_PAYMENT), ),
+            (U512::from(MAX_PAYMENT),),
             "authorized_keys.wasm",
             // Deploy threshold is equal to 3, keymgmnt is still 1.
             // Even after verifying weights and thresholds to not
@@ -202,7 +194,7 @@
         .exec_with_args_and_keys(
             GENESIS_ADDR,
             STANDARD_PAYMENT_CONTRACT,
-            (U512::from(MAX_PAYMENT), ),
+            (U512::from(MAX_PAYMENT),),
             "authorized_keys.wasm",
             // Next deploy will see deploy threshold == 4, keymgmnt == 5
             (Weight::new(5), Weight::new(4)), //args
@@ -236,7 +228,7 @@
         .exec_with_args_and_keys(
             GENESIS_ADDR,
             STANDARD_PAYMENT_CONTRACT,
-            (U512::from(MAX_PAYMENT), ),
+            (U512::from(MAX_PAYMENT),),
             "authorized_keys.wasm",
             // change deployment threshold to 4
             (Weight::new(6), Weight::new(5)), //args
@@ -259,7 +251,7 @@
         .exec_with_args_and_keys(
             GENESIS_ADDR,
             STANDARD_PAYMENT_CONTRACT,
-            (U512::from(MAX_PAYMENT), ),
+            (U512::from(MAX_PAYMENT),),
             "authorized_keys.wasm",
             (Weight::new(0), Weight::new(0)), //args
             DEFAULT_BLOCK_TIME,
@@ -293,7 +285,7 @@
         .exec_with_args_and_keys(
             GENESIS_ADDR,
             STANDARD_PAYMENT_CONTRACT,
-            (U512::from(MAX_PAYMENT), ),
+            (U512::from(MAX_PAYMENT),),
             "authorized_keys.wasm",
             (Weight::new(0), Weight::new(0)), //args
             DEFAULT_BLOCK_TIME,
@@ -327,9 +319,9 @@
         .exec_with_args(
             GENESIS_ADDR,
             STANDARD_PAYMENT_CONTRACT,
-            (U512::from(MAX_PAYMENT), ),
-            "add_update_associated_key.wasm",
-            (PublicKey::new(key_1), ),
+            (U512::from(MAX_PAYMENT),),
+            "add_update_associated_key.wasm",
+            (PublicKey::new(key_1),),
             DEFAULT_BLOCK_TIME,
             [1u8; 32], // deploy hash
         )
@@ -338,9 +330,9 @@
         .exec_with_args(
             GENESIS_ADDR,
             STANDARD_PAYMENT_CONTRACT,
-            (U512::from(MAX_PAYMENT), ),
-            "add_update_associated_key.wasm",
-            (PublicKey::new(key_2), ),
+            (U512::from(MAX_PAYMENT),),
+            "add_update_associated_key.wasm",
+            (PublicKey::new(key_2),),
             DEFAULT_BLOCK_TIME,
             [2u8; 32], // deploy hash
         )
@@ -353,7 +345,7 @@
         .exec_with_args_and_keys(
             GENESIS_ADDR,
             STANDARD_PAYMENT_CONTRACT,
-            (U512::from(MAX_PAYMENT), ),
+            (U512::from(MAX_PAYMENT),),
             "authorized_keys.wasm",
             (Weight::new(0), Weight::new(0)), //args
             DEFAULT_BLOCK_TIME,
@@ -379,9 +371,9 @@
         .exec_with_args(
             GENESIS_ADDR,
             STANDARD_PAYMENT_CONTRACT,
-            (U512::from(MAX_PAYMENT), ),
-            "add_update_associated_key.wasm",
-            (PublicKey::new(key_1), ),
+            (U512::from(MAX_PAYMENT),),
+            "add_update_associated_key.wasm",
+            (PublicKey::new(key_1),),
             DEFAULT_BLOCK_TIME,
             [1u8; 32], // deploy hash
         )
@@ -390,7 +382,7 @@
         .exec_with_args_and_keys(
             GENESIS_ADDR,
             STANDARD_PAYMENT_CONTRACT,
-            (U512::from(MAX_PAYMENT), ),
+            (U512::from(MAX_PAYMENT),),
             "authorized_keys.wasm",
             // change deployment threshold to 3
             (Weight::new(4), Weight::new(3)), //args
@@ -408,7 +400,7 @@
         .exec_with_args_and_keys(
             GENESIS_ADDR,
             STANDARD_PAYMENT_CONTRACT,
-            (U512::from(MAX_PAYMENT), ),
+            (U512::from(MAX_PAYMENT),),
             "authorized_keys.wasm",
             (Weight::new(0), Weight::new(0)), //args
             DEFAULT_BLOCK_TIME,
