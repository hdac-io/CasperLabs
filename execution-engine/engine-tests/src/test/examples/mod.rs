mod erc20;
<<<<<<< HEAD
mod vesting;
=======
mod keys_manager;
>>>>>>> 008a7dc3
<|MERGE_RESOLUTION|>--- conflicted
+++ resolved
@@ -1,6 +1,3 @@
 mod erc20;
-<<<<<<< HEAD
-mod vesting;
-=======
 mod keys_manager;
->>>>>>> 008a7dc3
+mod vesting;