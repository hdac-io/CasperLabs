use std::convert::TryInto;
use std::fmt::Debug;
use std::io::ErrorKind;
use std::marker::{Send, Sync};
use std::time::Instant;

use common::key::Key;
use execution_engine::engine_state::error::Error as EngineError;
use execution_engine::engine_state::execution_result::ExecutionResult;
use execution_engine::engine_state::EngineState;
use execution_engine::execution::{Executor, WasmiExecutor};
use execution_engine::tracking_copy::QueryResult;
use ipc_grpc::ExecutionEngineService;
use mappings::*;
use shared::logging;
use shared::logging::log_duration;
use shared::newtypes::{Blake2bHash, CorrelationId};
use storage::global_state::History;
use wasm_prep::wasm_costs::WasmCosts;
use wasm_prep::{Preprocessor, WasmiPreprocessor};

pub mod ipc;
pub mod ipc_grpc;
pub mod mappings;

#[cfg(test)]
mod tests;

const METRIC_DURATION_COMMIT: &str = "commit_duration";
const METRIC_DURATION_EXEC: &str = "exec_duration";
const METRIC_DURATION_QUERY: &str = "query_duration";
const METRIC_DURATION_VALIDATE: &str = "validate_duration";

const TAG_RESPONSE_COMMIT: &str = "commit_response";
const TAG_RESPONSE_EXEC: &str = "exec_response";
const TAG_RESPONSE_QUERY: &str = "query_response";
const TAG_RESPONSE_VALIDATE: &str = "validate_response";

// Idea is that Engine will represent the core of the execution engine project.
// It will act as an entry point for execution of Wasm binaries.
// Proto definitions should be translated into domain objects when Engine's API is invoked.
// This way core won't depend on comm (outer layer) leading to cleaner design.
impl<H> ipc_grpc::ExecutionEngineService for EngineState<H>
where
    H: History,
    EngineError: From<H::Error>,
    H::Error: Into<execution_engine::execution::Error> + Debug,
{
    fn query(
        &self,
        _request_options: ::grpc::RequestOptions,
        query_request: ipc::QueryRequest,
    ) -> grpc::SingleResponse<ipc::QueryResponse> {
        let start = Instant::now();
        let correlation_id = CorrelationId::new();
        // TODO: don't unwrap
        let state_hash: Blake2bHash = query_request.get_state_hash().try_into().unwrap();

        let mut tracking_copy = match self.tracking_copy(state_hash) {
            Err(storage_error) => {
                let mut result = ipc::QueryResponse::new();
                let error = format!("Error during checkout out Trie: {:?}", storage_error);
                logging::log_error(&error);
                result.set_failure(error);
                log_duration(
                    correlation_id,
                    METRIC_DURATION_QUERY,
                    "tracking_copy_error",
                    start.elapsed(),
                );
                return grpc::SingleResponse::completed(result);
            }
            Ok(None) => {
                let mut result = ipc::QueryResponse::new();
                let error = format!("Root not found: {:?}", state_hash);
                logging::log_warning(&error);
                result.set_failure(error);
                log_duration(
                    correlation_id,
                    METRIC_DURATION_QUERY,
                    "tracking_copy_root_not_found",
                    start.elapsed(),
                );
                return grpc::SingleResponse::completed(result);
            }
            Ok(Some(tracking_copy)) => tracking_copy,
        };

        let key = match query_request.get_base_key().try_into() {
            Err(ParsingError(err_msg)) => {
                logging::log_error(&err_msg);
                let mut result = ipc::QueryResponse::new();
                result.set_failure(err_msg);
                log_duration(
                    correlation_id,
                    METRIC_DURATION_QUERY,
                    "key_parsing_error",
                    start.elapsed(),
                );
                return grpc::SingleResponse::completed(result);
            }
            Ok(key) => key,
        };

        let path = query_request.get_path();

        let response = match tracking_copy.query(correlation_id, key, path) {
            Err(err) => {
                let mut result = ipc::QueryResponse::new();
                let error = format!("{:?}", err);
                logging::log_error(&error);
                result.set_failure(error);
                result
            }
            Ok(QueryResult::ValueNotFound(full_path)) => {
                let mut result = ipc::QueryResponse::new();
                let error = format!("Value not found: {:?}", full_path);
                logging::log_warning(&error);
                result.set_failure(error);
                result
            }
            Ok(QueryResult::Success(value)) => {
                let mut result = ipc::QueryResponse::new();
                result.set_success(value.into());
                result
            }
        };

        log_duration(
            correlation_id,
            METRIC_DURATION_QUERY,
            TAG_RESPONSE_QUERY,
            start.elapsed(),
        );

        grpc::SingleResponse::completed(response)
    }

    fn exec(
        &self,
        _request_options: ::grpc::RequestOptions,
        exec_request: ipc::ExecRequest,
    ) -> grpc::SingleResponse<ipc::ExecResponse> {
        let start = Instant::now();
        let correlation_id = CorrelationId::new();

        let protocol_version = exec_request.get_protocol_version();

        // TODO: don't unwrap
        let prestate_hash: Blake2bHash = exec_request.get_parent_state_hash().try_into().unwrap();
        // TODO: don't unwrap
        let wasm_costs = WasmCosts::from_version(protocol_version.version).unwrap();

        let deploys = exec_request.get_deploys();

        let preprocessor: WasmiPreprocessor = WasmiPreprocessor::new(wasm_costs);
<<<<<<< HEAD
        let deploys_result: Result<Vec<ipc::DeployResult>, ipc::RootNotFound> = run_deploys(
=======

        let executor = WasmiExecutor;

        let deploys_result: Result<Vec<DeployResult>, RootNotFound> = run_deploys(
>>>>>>> 5ad5f43b
            &self,
            &executor,
            &preprocessor,
            prestate_hash,
            deploys,
            protocol_version,
            correlation_id,
        );

        let exec_response = match deploys_result {
            Ok(deploy_results) => {
                let mut exec_response = ipc::ExecResponse::new();
                let mut exec_result = ipc::ExecResult::new();
                exec_result.set_deploy_results(protobuf::RepeatedField::from_vec(deploy_results));
                exec_response.set_success(exec_result);
                exec_response
            }
            Err(error) => {
                logging::log_error("deploy results error: RootNotFound");
                let mut exec_response = ipc::ExecResponse::new();
                exec_response.set_missing_parent(error);
                exec_response
            }
        };

        log_duration(
            correlation_id,
            METRIC_DURATION_EXEC,
            TAG_RESPONSE_EXEC,
            start.elapsed(),
        );

        grpc::SingleResponse::completed(exec_response)
    }

    fn commit(
        &self,
        _request_options: ::grpc::RequestOptions,
        commit_request: ipc::CommitRequest,
    ) -> grpc::SingleResponse<ipc::CommitResponse> {
        let start = Instant::now();
        let correlation_id = CorrelationId::new();

        // TODO: don't unwrap
        let prestate_hash: Blake2bHash = commit_request.get_prestate_hash().try_into().unwrap();

        let effects_result: Result<CommitTransforms, ParsingError> =
            commit_request.get_effects().try_into();

        let commit_response = match effects_result {
            Err(ParsingError(error_message)) => {
                logging::log_error(&error_message);
                let mut commit_response = ipc::CommitResponse::new();
                let mut err = ipc::PostEffectsError::new();
                err.set_message(error_message);
                commit_response.set_failed_transform(err);
                commit_response
            }
            Ok(effects) => grpc_response_from_commit_result::<H>(
                prestate_hash,
                self.apply_effect(correlation_id, prestate_hash, effects.value()),
            ),
        };

        log_duration(
            correlation_id,
            METRIC_DURATION_COMMIT,
            TAG_RESPONSE_COMMIT,
            start.elapsed(),
        );

        grpc::SingleResponse::completed(commit_response)
    }

    fn validate(
        &self,
<<<<<<< HEAD
        _o: ::grpc::RequestOptions,
        p: ipc::ValidateRequest,
    ) -> grpc::SingleResponse<ipc::ValidateResponse> {
        let pay_mod =
            wabt::Module::read_binary(p.payment_code, &wabt::ReadBinaryOptions::default())
                .and_then(|x| x.validate());
        let ses_mod =
            wabt::Module::read_binary(p.session_code, &wabt::ReadBinaryOptions::default())
                .and_then(|x| x.validate());

        match pay_mod.and(ses_mod) {
            Ok(_) => {
                let mut result = ipc::ValidateResponse::new();
                result.set_success(ipc::ValidateResponse_ValidateSuccess::new());
                grpc::SingleResponse::completed(result)
=======
        _request_options: ::grpc::RequestOptions,
        validate_request: ValidateRequest,
    ) -> grpc::SingleResponse<ValidateResponse> {
        let start = Instant::now();
        let correlation_id = CorrelationId::new();

        let pay_mod = wabt::Module::read_binary(
            validate_request.payment_code,
            &wabt::ReadBinaryOptions::default(),
        )
        .and_then(|x| x.validate());

        log_duration(
            correlation_id,
            METRIC_DURATION_VALIDATE,
            "pay_mod",
            start.elapsed(),
        );

        let ses_mod = wabt::Module::read_binary(
            validate_request.session_code,
            &wabt::ReadBinaryOptions::default(),
        )
        .and_then(|x| x.validate());

        log_duration(
            correlation_id,
            METRIC_DURATION_VALIDATE,
            "ses_mod",
            start.elapsed(),
        );

        let validate_result = match pay_mod.and(ses_mod) {
            Ok(_) => {
                let mut validate_result = ValidateResponse::new();
                validate_result.set_success(ValidateResponse_ValidateSuccess::new());
                validate_result
>>>>>>> 5ad5f43b
            }
            Err(cause) => {
                let cause_msg = cause.to_string();
                logging::log_error(&cause_msg);
<<<<<<< HEAD
                let mut result = ipc::ValidateResponse::new();
                result.set_failure(cause_msg);
                grpc::SingleResponse::completed(result)
=======

                let mut validate_result = ValidateResponse::new();
                validate_result.set_failure(cause_msg);
                validate_result
>>>>>>> 5ad5f43b
            }
        };

        log_duration(
            correlation_id,
            METRIC_DURATION_VALIDATE,
            TAG_RESPONSE_VALIDATE,
            start.elapsed(),
        );

        grpc::SingleResponse::completed(validate_result)
    }
}

fn run_deploys<A, H, E, P>(
    engine_state: &EngineState<H>,
    executor: &E,
    preprocessor: &P,
    prestate_hash: Blake2bHash,
    deploys: &[ipc::Deploy],
<<<<<<< HEAD
    protocol_version: &ipc::ProtocolVersion,
) -> Result<Vec<ipc::DeployResult>, ipc::RootNotFound>
=======
    protocol_version: &ProtocolVersion,
    correlation_id: CorrelationId,
) -> Result<Vec<DeployResult>, RootNotFound>
>>>>>>> 5ad5f43b
where
    H: History,
    E: Executor<A>,
    P: Preprocessor<A>,
    EngineError: From<H::Error>,
    H::Error: Into<execution_engine::execution::Error>,
{
    // We want to treat RootNotFound error differently b/c it should short-circuit
    // the execution of ALL deploys within the block. This is because all of them share
    // the same prestate and all of them would fail.
    // Iterator (Result<_, _> + collect()) will short circuit the execution
    // when run_deploy returns Err.
    deploys
        .iter()
        .map(|deploy| {
            let session_contract = deploy.get_session();
            let module_bytes = &session_contract.code;
            let args = &session_contract.args;
            let address = match Key::account_from_slice(&deploy.address) {
                Some(key) => key,
                None => {
                    let err = ExecutionResult::failure(EngineError::InvalidAddress, 0);
                    return Ok(err.into());
                }
            };
            let timestamp = deploy.timestamp;
            let nonce = deploy.nonce;
            let gas_limit = deploy.gas_limit as u64;
            let protocol_version = protocol_version.get_version();
            engine_state
                .run_deploy(
                    module_bytes,
                    args,
                    address,
                    timestamp,
                    nonce,
                    prestate_hash,
                    gas_limit,
                    protocol_version,
                    correlation_id,
                    executor,
                    preprocessor,
                )
                .map(Into::into)
                .map_err(Into::into)
        })
        .collect()
}

// Helper method which returns single DeployResult that is set to be a WasmError.
pub fn new<E: ExecutionEngineService + Sync + Send + 'static>(
    socket: &str,
    e: E,
) -> grpc::ServerBuilder {
    let socket_path = std::path::Path::new(socket);

    if let Err(e) = std::fs::remove_file(socket_path) {
        if e.kind() != ErrorKind::NotFound {
            panic!("failed to remove old socket file: {:?}", e);
        }
    }

    let mut server = grpc::ServerBuilder::new_plain();
    server.http.set_unix_addr(socket.to_owned()).unwrap();
    server.http.set_cpu_pool_threads(1);
    server.add_service(ipc_grpc::ExecutionEngineServiceServer::new_service_def(e));
    server
}<|MERGE_RESOLUTION|>--- conflicted
+++ resolved
@@ -154,14 +154,10 @@
         let deploys = exec_request.get_deploys();
 
         let preprocessor: WasmiPreprocessor = WasmiPreprocessor::new(wasm_costs);
-<<<<<<< HEAD
+
+        let executor = WasmiExecutor;
+
         let deploys_result: Result<Vec<ipc::DeployResult>, ipc::RootNotFound> = run_deploys(
-=======
-
-        let executor = WasmiExecutor;
-
-        let deploys_result: Result<Vec<DeployResult>, RootNotFound> = run_deploys(
->>>>>>> 5ad5f43b
             &self,
             &executor,
             &preprocessor,
@@ -238,26 +234,9 @@
 
     fn validate(
         &self,
-<<<<<<< HEAD
-        _o: ::grpc::RequestOptions,
-        p: ipc::ValidateRequest,
+        _request_options: ::grpc::RequestOptions,
+        validate_request: ipc::ValidateRequest,
     ) -> grpc::SingleResponse<ipc::ValidateResponse> {
-        let pay_mod =
-            wabt::Module::read_binary(p.payment_code, &wabt::ReadBinaryOptions::default())
-                .and_then(|x| x.validate());
-        let ses_mod =
-            wabt::Module::read_binary(p.session_code, &wabt::ReadBinaryOptions::default())
-                .and_then(|x| x.validate());
-
-        match pay_mod.and(ses_mod) {
-            Ok(_) => {
-                let mut result = ipc::ValidateResponse::new();
-                result.set_success(ipc::ValidateResponse_ValidateSuccess::new());
-                grpc::SingleResponse::completed(result)
-=======
-        _request_options: ::grpc::RequestOptions,
-        validate_request: ValidateRequest,
-    ) -> grpc::SingleResponse<ValidateResponse> {
         let start = Instant::now();
         let correlation_id = CorrelationId::new();
 
@@ -289,24 +268,17 @@
 
         let validate_result = match pay_mod.and(ses_mod) {
             Ok(_) => {
-                let mut validate_result = ValidateResponse::new();
-                validate_result.set_success(ValidateResponse_ValidateSuccess::new());
+                let mut validate_result = ipc::ValidateResponse::new();
+                validate_result.set_success(ipc::ValidateResponse_ValidateSuccess::new());
                 validate_result
->>>>>>> 5ad5f43b
             }
             Err(cause) => {
                 let cause_msg = cause.to_string();
                 logging::log_error(&cause_msg);
-<<<<<<< HEAD
-                let mut result = ipc::ValidateResponse::new();
-                result.set_failure(cause_msg);
-                grpc::SingleResponse::completed(result)
-=======
-
-                let mut validate_result = ValidateResponse::new();
+
+                let mut validate_result = ipc::ValidateResponse::new();
                 validate_result.set_failure(cause_msg);
                 validate_result
->>>>>>> 5ad5f43b
             }
         };
 
@@ -327,14 +299,9 @@
     preprocessor: &P,
     prestate_hash: Blake2bHash,
     deploys: &[ipc::Deploy],
-<<<<<<< HEAD
     protocol_version: &ipc::ProtocolVersion,
+    correlation_id: CorrelationId,
 ) -> Result<Vec<ipc::DeployResult>, ipc::RootNotFound>
-=======
-    protocol_version: &ProtocolVersion,
-    correlation_id: CorrelationId,
-) -> Result<Vec<DeployResult>, RootNotFound>
->>>>>>> 5ad5f43b
 where
     H: History,
     E: Executor<A>,
