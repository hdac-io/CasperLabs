--- conflicted
+++ resolved
@@ -75,48 +75,11 @@
     fn query(
         &self,
         _request_options: RequestOptions,
-        mut query_request: ProtobufQueryRequest,
+        query_request: ProtobufQueryRequest,
     ) -> SingleResponse<ProtobufQueryResponse> {
         let start = Instant::now();
         let correlation_id = CorrelationId::new();
 
-<<<<<<< HEAD
-        let mut tracking_copy = match self.tracking_copy(state_hash) {
-            Err(storage_error) => {
-                let mut result = ProtobufQueryResponse::new();
-                let error = format!("Error during checkout out Trie: {:?}", storage_error);
-                logging::log_error(&error);
-                result.set_failure(error);
-                log_duration(
-                    correlation_id,
-                    METRIC_DURATION_QUERY,
-                    "tracking_copy_error",
-                    start.elapsed(),
-                );
-                return SingleResponse::completed(result);
-            }
-            Ok(None) => {
-                let mut result = ProtobufQueryResponse::new();
-                let error = format!("Root not found: {:?}", state_hash);
-                logging::log_warning(&error);
-                result.set_failure(error);
-                log_duration(
-                    correlation_id,
-                    METRIC_DURATION_QUERY,
-                    "tracking_copy_root_not_found",
-                    start.elapsed(),
-                );
-                return SingleResponse::completed(result);
-            }
-            Ok(Some(tracking_copy)) => tracking_copy,
-        };
-
-        let key = match query_request.take_base_key().try_into() {
-            Err(ParsingError(err_msg)) => {
-                logging::log_error(&err_msg);
-                let mut result = ProtobufQueryResponse::new();
-                result.set_failure(err_msg);
-=======
         let request: QueryRequest = match query_request.try_into() {
             Ok(ret) => ret,
             Err(err) => {
@@ -124,7 +87,6 @@
                 logging::log_error(&log_message);
                 let mut result = ipc::QueryResponse::new();
                 result.set_failure(log_message);
->>>>>>> dab7f108
                 log_duration(
                     correlation_id,
                     METRIC_DURATION_QUERY,
@@ -137,26 +99,6 @@
 
         let result = self.run_query(correlation_id, request);
 
-<<<<<<< HEAD
-        let response = match tracking_copy.query(correlation_id, key, path) {
-            Err(err) => {
-                let mut result = ProtobufQueryResponse::new();
-                let error = format!("{:?}", err);
-                logging::log_error(&error);
-                result.set_failure(error);
-                result
-            }
-            Ok(QueryResult::ValueNotFound(full_path)) => {
-                let mut result = ProtobufQueryResponse::new();
-                let error = format!("Value not found: {:?}", full_path);
-                logging::log_warning(&error);
-                result.set_failure(error);
-                result
-            }
-            Ok(QueryResult::Success(value)) => {
-                let mut result = ProtobufQueryResponse::new();
-                result.set_success(value.into());
-=======
         let response = match result {
             Ok(QueryResult::Success(value)) => {
                 let log_message = format!("query successful; correlation_id: {}", correlation_id);
@@ -184,7 +126,6 @@
                 logging::log_error(&log_message);
                 let mut result = ipc::QueryResponse::new();
                 result.set_failure(log_message);
->>>>>>> dab7f108
                 result
             }
         };
