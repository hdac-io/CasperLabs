use std::collections::{BTreeMap, HashMap};
use std::convert::{TryFrom, TryInto};
use std::fmt::{self, Display, Formatter};
use std::string::ToString;

use protobuf::{ProtobufEnum, RepeatedField};

use contract_ffi::uref::URef;
use contract_ffi::value::account::{
    AccountActivity, ActionThresholds, AssociatedKeys, BlockTime, PublicKey, PurseId, Weight,
    KEY_SIZE,
};
use contract_ffi::value::{ProtocolVersion, U512};
use engine_core::engine_state::error::{Error as EngineError, RootNotFound};
use engine_core::engine_state::executable_deploy_item::ExecutableDeployItem;
use engine_core::engine_state::execution_effect::ExecutionEffect;
use engine_core::engine_state::execution_result::ExecutionResult;
use engine_core::engine_state::genesis::{GenesisAccount, GenesisConfig};
use engine_core::engine_state::op::Op;
use engine_core::engine_state::upgrade::UpgradeConfig;
use engine_core::execution::Error as ExecutionError;
use engine_core::tracking_copy::utils;
use engine_shared::motes::Motes;
use engine_shared::transform::{self, TypeMismatch};
use engine_wasm_prep::wasm_costs::WasmCosts;

use crate::engine_server::ipc::{ChainSpec_CostTable, ChainSpec_GenesisAccount};
use crate::engine_server::{ipc, state, transforms};

mod uint;

/// Helper method for turning instances of Value into Transform::Write.
fn transform_write(v: contract_ffi::value::Value) -> Result<transform::Transform, ParsingError> {
    Ok(transform::Transform::Write(v))
}

#[derive(Debug)]
pub enum MappingError {
    InvalidPublicKeyLength { expected: usize, actual: usize },
    ParsingError(ParsingError),
    InvalidHash(String),
}

impl MappingError {
    pub fn invalid_public_key_length(actual: usize) -> Self {
        let expected = KEY_SIZE;
        MappingError::InvalidPublicKeyLength { expected, actual }
    }
}

impl From<ParsingError> for MappingError {
    fn from(error: ParsingError) -> Self {
        MappingError::ParsingError(error)
    }
}

impl Display for MappingError {
    fn fmt(&self, f: &mut Formatter) -> Result<(), fmt::Error> {
        match self {
            MappingError::InvalidPublicKeyLength { expected, actual } => write!(
                f,
                "Invalid public key length: expected {}, actual {}",
                expected, actual
            ),
            MappingError::ParsingError(ParsingError(message)) => {
                write!(f, "Parsing error: {}", message)
            }
            MappingError::InvalidHash(message) => write!(f, "Invalid hash: {}", message),
        }
    }
}

#[derive(Debug)]
pub struct ParsingError(pub String);

impl ParsingError {
    /// Creates custom error given any type that implements Display.
    ///
    /// This includes types derived from Fail (for example) so it enables
    /// short syntax for functions returning Result<_, ParsingError>:
    ///
    ///   any_func().map_err(ParsingError::custom)
    fn custom<T: Display>(value: T) -> ParsingError {
        ParsingError(value.to_string())
    }
}

/// Smart constructor for parse errors
fn parse_error<T>(message: String) -> Result<T, ParsingError> {
    Err(ParsingError(message))
}

impl TryFrom<&super::state::Key_URef> for URef {
    type Error = ParsingError;

    fn try_from(ipc_uref: &super::state::Key_URef) -> Result<Self, Self::Error> {
        let addr = {
            let source = &ipc_uref.uref;
            if source.len() != 32 {
                return parse_error("URef key has to be 32 bytes long.".to_string());
            }
            let mut ret = [0u8; 32];
            ret.copy_from_slice(source);
            ret
        };
        let uref = {
            let access_rights_value: i32 = ipc_uref.access_rights.value();
            if access_rights_value != 0 {
                let access_rights_bits = access_rights_value.try_into().unwrap();
                let access_rights =
                    contract_ffi::uref::AccessRights::from_bits(access_rights_bits).unwrap();
                URef::new(addr, access_rights)
            } else {
                URef::new(addr, contract_ffi::uref::AccessRights::READ).remove_access_rights()
            }
        };
        Ok(uref)
    }
}

impl From<URef> for super::state::Key_URef {
    fn from(uref: URef) -> Self {
        let mut key_uref = super::state::Key_URef::new();
        key_uref.set_uref(uref.addr().to_vec());
        if let Some(access_rights) = uref.access_rights() {
            key_uref.set_access_rights(
                state::Key_URef_AccessRights::from_i32(access_rights.bits().into()).unwrap(),
            );
        }
        key_uref
    }
}

impl TryFrom<&super::transforms::Transform> for transform::Transform {
    type Error = ParsingError;
    fn try_from(tr: &super::transforms::Transform) -> Result<transform::Transform, ParsingError> {
        if tr.has_identity() {
            Ok(transform::Transform::Identity)
        } else if tr.has_add_keys() {
            let keys_map = tr
                .get_add_keys()
                .get_value()
                .iter()
                .map(|nk| {
                    let local_nk = nk.clone();
                    local_nk.get_key().try_into().map(|k| (local_nk.name, k))
                })
                .collect::<Result<BTreeMap<String, contract_ffi::key::Key>, ParsingError>>()?;
            Ok(transform::Transform::AddKeys(keys_map))
        } else if tr.has_add_i32() {
            Ok(transform::Transform::AddInt32(tr.get_add_i32().value))
        } else if tr.has_add_u64() {
            Ok(transform::Transform::AddUInt64(tr.get_add_u64().value))
        } else if tr.has_add_big_int() {
            let b = tr.get_add_big_int().get_value();
            let v = b.try_into()?;
            match v {
                contract_ffi::value::Value::UInt128(u) => Ok(u.into()),
                contract_ffi::value::Value::UInt256(u) => Ok(u.into()),
                contract_ffi::value::Value::UInt512(u) => Ok(u.into()),
                other => parse_error(format!("Through some impossibility a BigInt was turned into a non-uint value type: ${:?}", other))
            }
        } else if tr.has_write() {
            let v = tr.get_write().get_value();
            transform_write(v.try_into()?)
        } else {
            parse_error("TransformEntry couldn't be parsed to known Transform.".to_owned())
        }
    }
}

impl From<contract_ffi::value::Contract> for super::state::Contract {
    fn from(contract: contract_ffi::value::Contract) -> Self {
        let (bytes, named_keys, protocol_version) = contract.destructure();
        let mut contract = super::state::Contract::new();
        let named_keys = KnownKeys(named_keys).into();
        contract.set_body(bytes);
        contract.set_named_keys(protobuf::RepeatedField::from_vec(named_keys));
        contract.set_protocol_version(protocol_version.into());
        contract
    }
}

impl TryFrom<&super::state::Contract> for contract_ffi::value::Contract {
    type Error = ParsingError;

    fn try_from(value: &super::state::Contract) -> Result<Self, Self::Error> {
        let named_keys: KnownKeys = value.get_named_keys().try_into()?;
        Ok(contract_ffi::value::Contract::new(
            value.get_body().to_vec(),
            named_keys.0,
            ProtocolVersion::new(value.get_protocol_version().value),
        ))
    }
}

impl From<contract_ffi::value::Value> for super::state::Value {
    fn from(v: contract_ffi::value::Value) -> Self {
        let mut tv = super::state::Value::new();
        match v {
            contract_ffi::value::Value::Int32(i) => {
                tv.set_int_value(i);
            }
            contract_ffi::value::Value::UInt128(u) => tv.set_big_int(u.into()),
            contract_ffi::value::Value::UInt256(u) => tv.set_big_int(u.into()),
            contract_ffi::value::Value::UInt512(u) => tv.set_big_int(u.into()),
            contract_ffi::value::Value::ByteArray(arr) => {
                tv.set_bytes_value(arr);
            }
            contract_ffi::value::Value::ListInt32(list) => {
                let mut int_list = super::state::IntList::new();
                int_list.set_values(list);
                tv.set_int_list(int_list);
            }
            contract_ffi::value::Value::String(string) => {
                tv.set_string_value(string);
            }
            contract_ffi::value::Value::ListString(list_string) => {
                let mut string_list = super::state::StringList::new();
                string_list.set_values(protobuf::RepeatedField::from_ref(list_string));
                tv.set_string_list(string_list);
            }
            contract_ffi::value::Value::NamedKey(name, key) => {
                let named_key = {
                    let mut nk = super::state::NamedKey::new();
                    nk.set_name(name.to_string());
                    nk.set_key(key.into());
                    nk
                };
                tv.set_named_key(named_key);
            }
            contract_ffi::value::Value::Key(key) => {
                tv.set_key(key.into());
            }
            contract_ffi::value::Value::Account(account) => tv.set_account(account.into()),
            contract_ffi::value::Value::Contract(contract) => {
                tv.set_contract(contract.into());
            }
            contract_ffi::value::Value::Unit => tv.set_unit(state::Unit::new()),
            contract_ffi::value::Value::UInt64(num) => tv.set_long_value(num),
        };
        tv
    }
}

impl TryFrom<&super::state::Value> for contract_ffi::value::Value {
    type Error = ParsingError;

    fn try_from(value: &super::state::Value) -> Result<Self, Self::Error> {
        if value.has_int_value() {
            Ok(contract_ffi::value::Value::Int32(value.get_int_value()))
        } else if value.has_bytes_value() {
            Ok(contract_ffi::value::Value::ByteArray(
                value.get_bytes_value().to_vec(),
            ))
        } else if value.has_int_list() {
            Ok(contract_ffi::value::Value::ListInt32(
                value.get_int_list().get_values().to_vec(),
            ))
        } else if value.has_string_value() {
            Ok(contract_ffi::value::Value::String(
                value.get_string_value().to_string(),
            ))
        } else if value.has_account() {
            Ok(contract_ffi::value::Value::Account(
                value.get_account().try_into()?,
            ))
        } else if value.has_contract() {
            let contract: contract_ffi::value::Contract = value.get_contract().try_into()?;
            Ok(contract_ffi::value::Value::Contract(contract))
        } else if value.has_string_list() {
            Ok(contract_ffi::value::Value::ListString(
                value.get_string_list().get_values().to_vec(),
            ))
        } else if value.has_named_key() {
            let (name, key) = value.get_named_key().try_into()?;
            Ok(contract_ffi::value::Value::NamedKey(name, key))
        } else if value.has_big_int() {
            Ok(value.get_big_int().try_into()?)
        } else if value.has_key() {
            Ok(contract_ffi::value::Value::Key(value.get_key().try_into()?))
        } else if value.has_unit() {
            Ok(contract_ffi::value::Value::Unit)
        } else if value.has_long_value() {
            Ok(contract_ffi::value::Value::UInt64(value.get_long_value()))
        } else {
            parse_error(format!(
                "IPC Value {:?} couldn't be parsed to domain representation.",
                value
            ))
        }
    }
}

impl From<contract_ffi::value::account::Account> for super::state::Account {
    fn from(account: contract_ffi::value::account::Account) -> Self {
        let mut ipc_account = super::state::Account::new();
        ipc_account.set_public_key(account.pub_key().to_vec());
        ipc_account.set_purse_id(account.purse_id().value().into());
        let associated_keys: Vec<super::state::Account_AssociatedKey> = account
            .get_associated_keys()
            .map(|(key, weight)| {
                let mut ipc_associated_key = super::state::Account_AssociatedKey::new();
                ipc_associated_key.set_public_key(key.value().to_vec());
                ipc_associated_key.set_weight(u32::from(weight.value()));
                ipc_associated_key
            })
            .collect();
        let action_thresholds = {
            let mut tmp = state::Account_ActionThresholds::new();
            tmp.set_key_management_threshold(u32::from(
                account.action_thresholds().key_management().value(),
            ));
            tmp.set_deployment_threshold(u32::from(
                account.action_thresholds().deployment().value(),
            ));
            tmp
        };
        ipc_account.set_action_thresholds(action_thresholds);
        let account_activity = {
            let mut tmp = state::Account_AccountActivity::new();
            tmp.set_deployment_last_used(account.account_activity().deployment_last_used().0);
            tmp.set_key_management_last_used(
                account.account_activity().key_management_last_used().0,
            );
            tmp.set_inactivity_period_limit(account.account_activity().inactivity_period_limit().0);
            tmp
        };
        let account_named_keys = KnownKeys(account.named_keys().to_owned());
        let ipc_urefs: Vec<super::state::NamedKey> = account_named_keys.into();
        ipc_account.set_named_keys(ipc_urefs.into());
        ipc_account.set_associated_keys(associated_keys.into());
        ipc_account.set_account_activity(account_activity);
        ipc_account
    }
}

impl TryFrom<&super::state::Account> for contract_ffi::value::account::Account {
    type Error = ParsingError;

    fn try_from(value: &super::state::Account) -> Result<Self, Self::Error> {
        let pub_key: [u8; 32] = {
            if value.public_key.len() != 32 {
                return parse_error("Public key has to be exactly 32 bytes long.".to_string());
            }
            let mut buff = [0u8; 32];
            buff.copy_from_slice(&value.public_key);
            buff
        };
        let named_keys: KnownKeys = value.get_named_keys().try_into()?;
        let purse_id: PurseId = PurseId::new(value.get_purse_id().try_into()?);
        let associated_keys: AssociatedKeys = {
            let mut keys = AssociatedKeys::empty();
            value.get_associated_keys().iter().try_for_each(|k| {
                let (pub_key, weight) = k.try_into()?;
                match keys.add_key(pub_key, weight) {
                    Err(add_key_failure) => parse_error(format!(
                        "Error when parsing associated keys: {:?}",
                        add_key_failure
                    )),
                    Ok(_) => Ok(()),
                }
            })?;
            keys
        };
        let action_thresholds: ActionThresholds = {
            if !value.has_action_thresholds() {
                return parse_error(
                    "Missing ActionThresholds object of the Account IPC message.".to_string(),
                );
            };
            let action_thresholds_ipc = value.get_action_thresholds();

            ActionThresholds::new(
                Weight::new(action_thresholds_ipc.get_deployment_threshold() as u8),
                Weight::new(action_thresholds_ipc.get_key_management_threshold() as u8),
            )
            .map_err(ParsingError::custom)?
        };
        let account_activity: AccountActivity = {
            if !value.has_account_activity() {
                return parse_error(
                    "Missing AccountActivity object of the Account IPC message.".to_string(),
                );
            };
            let account_activity_ipc = value.get_account_activity();
            let mut tmp = AccountActivity::new(BlockTime(0), BlockTime(0));
            tmp.update_deployment_last_used(BlockTime(account_activity_ipc.deployment_last_used));
            tmp.update_key_management_last_used(BlockTime(
                account_activity_ipc.key_management_last_used,
            ));
            tmp.update_inactivity_period_limit(BlockTime(
                account_activity_ipc.inactivity_period_limit,
            ));
            tmp
        };
        Ok(contract_ffi::value::Account::new(
            pub_key,
            named_keys.0,
            purse_id,
            associated_keys,
            action_thresholds,
            account_activity,
        ))
    }
}

fn add_big_int_transform<U: Into<super::state::BigInt>>(
    t: &mut super::transforms::Transform,
    u: U,
) {
    let mut add = super::transforms::TransformAddBigInt::new();
    add.set_value(u.into());
    t.set_add_big_int(add);
}

impl From<transform::Transform> for super::transforms::Transform {
    fn from(tr: transform::Transform) -> Self {
        let mut t = super::transforms::Transform::new();
        match tr {
            transform::Transform::Identity => {
                t.set_identity(super::transforms::TransformIdentity::new());
            }
            transform::Transform::Write(v) => {
                let mut tw = super::transforms::TransformWrite::new();
                tw.set_value(v.into());
                t.set_write(tw)
            }
            transform::Transform::AddInt32(i) => {
                let mut add = super::transforms::TransformAddInt32::new();
                add.set_value(i);
                t.set_add_i32(add);
            }
            transform::Transform::AddUInt64(i) => {
                let mut add = super::transforms::TransformAddUInt64::new();
                add.set_value(i);
                t.set_add_u64(add);
            }
            transform::Transform::AddUInt128(u) => {
                add_big_int_transform(&mut t, u);
            }
            transform::Transform::AddUInt256(u) => {
                add_big_int_transform(&mut t, u);
            }
            transform::Transform::AddUInt512(u) => {
                add_big_int_transform(&mut t, u);
            }
            transform::Transform::AddKeys(keys_map) => {
                let mut add = super::transforms::TransformAddKeys::new();
                let keys = KnownKeys(keys_map).into();
                add.set_value(protobuf::RepeatedField::from_vec(keys));
                t.set_add_keys(add);
            }
            transform::Transform::Failure(transform::Error::TypeMismatch(
                transform::TypeMismatch { expected, found },
            )) => {
                let mut fail = super::transforms::TransformFailure::new();
                let mut typemismatch_err = super::transforms::TypeMismatch::new();
                typemismatch_err.set_expected(expected.to_owned());
                typemismatch_err.set_found(found.to_owned());
                fail.set_type_mismatch(typemismatch_err);
                t.set_failure(fail);
            }
        };
        t
    }
}

// newtype because trait impl have to be defined in the crate of the type.
pub struct KnownKeys(BTreeMap<String, contract_ffi::key::Key>);

impl TryFrom<&super::state::NamedKey> for (String, contract_ffi::key::Key) {
    type Error = ParsingError;

    fn try_from(value: &super::state::NamedKey) -> Result<Self, Self::Error> {
        let name = value.get_name().to_string();
        let key = value.get_key().try_into()?;
        Ok((name, key))
    }
}

// Helper method for turning gRPC Vec of NamedKey to domain BTreeMap.
impl TryFrom<&[super::state::NamedKey]> for KnownKeys {
    type Error = ParsingError;
    fn try_from(from: &[super::state::NamedKey]) -> Result<Self, ParsingError> {
        let mut tree: BTreeMap<String, contract_ffi::key::Key> = BTreeMap::new();
        for nk in from {
            let (name, key) = nk.try_into()?;
            let _ = tree.insert(name, key);
        }
        Ok(KnownKeys(tree))
    }
}

impl From<KnownKeys> for Vec<super::state::NamedKey> {
    fn from(uref_map: KnownKeys) -> Vec<super::state::NamedKey> {
        uref_map
            .0
            .into_iter()
            .map(|(n, k)| {
                let mut nk = super::state::NamedKey::new();
                nk.set_name(n);
                nk.set_key(k.into());
                nk
            })
            .collect()
    }
}

impl TryFrom<&state::Account_AssociatedKey> for (PublicKey, Weight) {
    type Error = ParsingError;

    fn try_from(value: &state::Account_AssociatedKey) -> Result<Self, Self::Error> {
        // Weight is a newtype wrapper around u8 type.
        if value.get_weight() > u8::max_value().into() {
            parse_error("Key weight cannot be bigger 256.".to_string())
        } else {
            let source = &value.get_public_key();
            if source.len() != 32 {
                return parse_error("Public key has to be exactly 32 bytes long.".to_string());
            }
            let mut pub_key = [0u8; 32];
            pub_key.copy_from_slice(source);
            Ok((
                PublicKey::new(pub_key),
                Weight::new(value.get_weight() as u8),
            ))
        }
    }
}

impl From<contract_ffi::key::Key> for super::state::Key {
    fn from(key: contract_ffi::key::Key) -> super::state::Key {
        let mut k = super::state::Key::new();
        match key {
            contract_ffi::key::Key::Account(acc) => {
                let mut key_addr = super::state::Key_Address::new();
                key_addr.set_account(acc.to_vec());
                k.set_address(key_addr);
            }
            contract_ffi::key::Key::Hash(hash) => {
                let mut key_hash = super::state::Key_Hash::new();
                key_hash.set_hash(hash.to_vec());
                k.set_hash(key_hash);
            }
            contract_ffi::key::Key::URef(uref) => {
                let uref: super::state::Key_URef = uref.into();
                k.set_uref(uref);
            }
            contract_ffi::key::Key::Local(hash) => {
                let mut key_local = super::state::Key_Local::new();
                key_local.set_hash(hash.to_vec());
                k.set_local(key_local);
            }
        }
        k
    }
}

impl TryFrom<&super::state::Key> for contract_ffi::key::Key {
    type Error = ParsingError;

    fn try_from(ipc_key: &super::state::Key) -> Result<Self, ParsingError> {
        if ipc_key.has_address() {
            let arr = {
                let source = &ipc_key.get_address().account;
                if source.len() != 32 {
                    return parse_error("Account key has to be 32 bytes long.".to_string());
                }
                let mut dest = [0u8; 32];
                dest.copy_from_slice(source);
                dest
            };
            Ok(contract_ffi::key::Key::Account(arr))
        } else if ipc_key.has_hash() {
            let arr = {
                let source = &ipc_key.get_hash().hash;
                if source.len() != 32 {
                    return parse_error("Hash key has to be 32 bytes long.".to_string());
                }
                let mut dest = [0u8; 32];
                dest.copy_from_slice(source);
                dest
            };
            Ok(contract_ffi::key::Key::Hash(arr))
        } else if ipc_key.has_uref() {
            let uref = ipc_key.get_uref().try_into()?;
            Ok(contract_ffi::key::Key::URef(uref))
        } else if ipc_key.has_local() {
            let ipc_local_key = ipc_key.get_local();
            if ipc_local_key.hash.len() != 32 {
                parse_error("Hash of local key have to be 32 bytes long.".to_string())
            } else {
                let mut hash_buff = [0u8; 32];
                hash_buff.copy_from_slice(&ipc_local_key.hash);
                Ok(contract_ffi::key::Key::Local(hash_buff))
            }
        } else {
            parse_error(format!(
                "ipc Key couldn't be parsed to any Key: {:?}",
                ipc_key
            ))
        }
    }
}

impl From<Op> for super::ipc::Op {
    fn from(op: Op) -> super::ipc::Op {
        let mut ipc_op = super::ipc::Op::new();
        match op {
            Op::Read => ipc_op.set_read(super::ipc::ReadOp::new()),
            Op::Write => ipc_op.set_write(super::ipc::WriteOp::new()),
            Op::Add => ipc_op.set_add(super::ipc::AddOp::new()),
            Op::NoOp => ipc_op.set_noop(super::ipc::NoOp::new()),
        };
        ipc_op
    }
}

// Newtype wrapper as rustc requires because trait impl have to be defined in
// the crate of the type.
#[derive(PartialEq, Eq, Clone, Debug)]
pub struct CommitTransforms(HashMap<contract_ffi::key::Key, transform::Transform>);

impl CommitTransforms {
    pub fn get(&self, key: &contract_ffi::key::Key) -> Option<&transform::Transform> {
        self.0.get(&key)
    }

    pub fn value(self) -> HashMap<contract_ffi::key::Key, transform::Transform> {
        self.0
    }
}

impl TryFrom<&[super::transforms::TransformEntry]> for CommitTransforms {
    type Error = ParsingError;

    fn try_from(value: &[super::transforms::TransformEntry]) -> Result<Self, Self::Error> {
        let mut transforms_merged: HashMap<contract_ffi::key::Key, transform::Transform> =
            HashMap::new();
        for named_key in value.iter() {
            let (key, transform): (contract_ffi::key::Key, transform::Transform) =
                named_key.try_into()?;
            utils::add(&mut transforms_merged, key, transform);
        }
        Ok(CommitTransforms(transforms_merged))
    }
}

/// Transforms gRPC TransformEntry into domain tuple of (Key, Transform).
impl TryFrom<&super::transforms::TransformEntry>
    for (contract_ffi::key::Key, transform::Transform)
{
    type Error = ParsingError;
    fn try_from(from: &super::transforms::TransformEntry) -> Result<Self, ParsingError> {
        if from.has_key() {
            if from.has_transform() {
                let t: transform::Transform = from.get_transform().try_into()?;
                let key = from.get_key().try_into()?;
                Ok((key, t))
            } else {
                parse_error("No transform field in TransformEntry".to_owned())
            }
        } else {
            parse_error("No key field in TransformEntry".to_owned())
        }
    }
}

impl From<(contract_ffi::key::Key, transform::Transform)> for super::transforms::TransformEntry {
    fn from((k, t): (contract_ffi::key::Key, transform::Transform)) -> Self {
        let mut tr_entry = super::transforms::TransformEntry::new();
        tr_entry.set_key(k.into());
        tr_entry.set_transform(t.into());
        tr_entry
    }
}

impl From<ExecutionEffect> for super::ipc::ExecutionEffect {
    fn from(ee: ExecutionEffect) -> super::ipc::ExecutionEffect {
        let mut eff = super::ipc::ExecutionEffect::new();
        let ipc_ops: Vec<super::ipc::OpEntry> = ee
            .ops
            .into_iter()
            .map(|(k, o)| {
                let mut op_entry = super::ipc::OpEntry::new();
                let ipc_key = k.into();
                let ipc_op = o.clone().into();
                op_entry.set_key(ipc_key);
                op_entry.set_operation(ipc_op);
                op_entry
            })
            .collect();
        let ipc_tran: Vec<super::transforms::TransformEntry> =
            ee.transforms.into_iter().map(Into::into).collect();
        eff.set_op_map(protobuf::RepeatedField::from_vec(ipc_ops));
        eff.set_transform_map(protobuf::RepeatedField::from_vec(ipc_tran));
        eff
    }
}

impl From<RootNotFound> for ipc::RootNotFound {
    fn from(err: RootNotFound) -> ipc::RootNotFound {
        let RootNotFound(missing_root_hash) = err;
        let mut root_missing_err = ipc::RootNotFound::new();
        root_missing_err.set_hash(missing_root_hash.to_vec());
        root_missing_err
    }
}

impl From<TypeMismatch> for transforms::TypeMismatch {
    fn from(type_mismatch: TypeMismatch) -> transforms::TypeMismatch {
        let TypeMismatch { expected, found } = type_mismatch;
        let mut tm = transforms::TypeMismatch::new();
        tm.set_expected(expected);
        tm.set_found(found);
        tm
    }
}

impl From<ExecutionResult> for ipc::DeployResult {
    fn from(er: ExecutionResult) -> ipc::DeployResult {
        match er {
            ExecutionResult::Success {
                effect: effects,
                cost,
            } => {
                let ipc_ee = effects.into();
                let mut deploy_result = ipc::DeployResult::new();
                let mut execution_result = ipc::DeployResult_ExecutionResult::new();
                execution_result.set_effects(ipc_ee);
                execution_result.set_cost(cost.value().into());
                deploy_result.set_execution_result(execution_result);
                deploy_result
            }
            ExecutionResult::Failure {
                error: err,
                effect,
                cost,
            } => {
                match err {
                    // TODO(mateusz.gorski): Fix error model for the storage errors.
                    // We don't have separate IPC messages for storage errors
                    // so for the time being they are all reported as "wasm errors".
<<<<<<< HEAD
                    error @ EngineError::InvalidProtocolVersion => {
                        let msg = error.to_string();
                        execution_error(msg, cost.value(), effect)
                    }
=======
>>>>>>> 6980bbe4
                    error @ EngineError::InvalidHashLength { .. } => {
                        precondition_failure(error.to_string())
                    }
                    error @ EngineError::InvalidPublicKeyLength { .. } => {
                        precondition_failure(error.to_string())
                    }
                    error @ EngineError::InvalidProtocolVersion { .. } => {
                        precondition_failure(error.to_string())
                    }
                    error @ EngineError::WasmPreprocessingError(_) => {
                        precondition_failure(error.to_string())
                    }
                    error @ EngineError::WasmSerializationError(_) => {
                        precondition_failure(error.to_string())
                    }
                    error @ EngineError::ExecError(
                        ExecutionError::DeploymentAuthorizationFailure,
                    ) => precondition_failure(error.to_string()),
                    EngineError::StorageError(storage_err) => {
                        execution_error(storage_err.to_string(), cost.value(), effect)
                    }
                    error @ EngineError::AuthorizationError => {
                        precondition_failure(error.to_string())
                    }
                    EngineError::MissingSystemContractError(msg) => {
                        execution_error(msg, cost.value(), effect)
                    }
                    error @ EngineError::InsufficientPaymentError => {
                        let msg = error.to_string();
                        execution_error(msg, cost.value(), effect)
                    }
                    error @ EngineError::DeployError => {
                        let msg = error.to_string();
                        execution_error(msg, cost.value(), effect)
                    }
                    error @ EngineError::FinalizationError => {
                        let msg = error.to_string();
                        execution_error(msg, cost.value(), effect)
                    }
                    error @ EngineError::SerializationError(_) => {
                        let msg = error.to_string();
                        execution_error(msg, cost.value(), effect)
                    }
                    error @ EngineError::MintError(_) => {
                        let msg = error.to_string();
                        execution_error(msg, cost.value(), effect)
                    }
                    EngineError::ExecError(exec_error) => match exec_error {
                        ExecutionError::GasLimit => {
                            let mut deploy_result = ipc::DeployResult::new();
                            let deploy_error = {
                                let mut tmp = ipc::DeployError::new();
                                tmp.set_gas_error(ipc::DeployError_OutOfGasError::new());
                                tmp
                            };
                            let exec_result = {
                                let mut tmp = ipc::DeployResult_ExecutionResult::new();
                                tmp.set_error(deploy_error);
                                tmp.set_cost(cost.value().into());
                                tmp.set_effects(effect.into());
                                tmp
                            };

                            deploy_result.set_execution_result(exec_result);
                            deploy_result
                        }
                        ExecutionError::KeyNotFound(key) => {
                            let msg = format!("Key {:?} not found.", key);
                            execution_error(msg, cost.value(), effect)
                        }
                        ExecutionError::Revert(status) => {
                            let error_msg = format!("Exit code: {}", status);
                            execution_error(error_msg, cost.value(), effect)
                        }
                        ExecutionError::Interpreter(error) => {
                            // If the error happens during contract execution it's mapped to
                            // HostError and wrapped in Interpreter
                            // error, so we may end up with
                            // InterpreterError(HostError(InterpreterError))).
                            // In order to provide clear error messages we have to downcast and
                            // match on the inner error, otherwise we
                            // end up with `Host(Trap(Trap(TrapKind:InterpreterError)))`.
                            // TODO: This really should be happening in the `Executor::exec`.
                            match error.as_host_error() {
                                Some(host_error) => {
                                    let downcasted_error =
                                        host_error.downcast_ref::<ExecutionError>().unwrap();
                                    match downcasted_error {
                                        ExecutionError::Revert(status) => {
                                            let errors_msg = format!("Exit code: {}", status);
                                            execution_error(errors_msg, cost.value(), effect)
                                        }
                                        ExecutionError::KeyNotFound(key) => {
                                            let errors_msg = format!("Key {:?} not found.", key);
                                            execution_error(errors_msg, cost.value(), effect)
                                        }
                                        other => execution_error(
                                            format!("{:?}", other),
                                            cost.value(),
                                            effect,
                                        ),
                                    }
                                }

                                None => {
                                    let msg = format!("{:?}", error);
                                    execution_error(msg, cost.value(), effect)
                                }
                            }
                        }
                        // TODO(mateusz.gorski): Be more specific about execution errors
                        other => {
                            let msg = format!("{:?}", other);
                            execution_error(msg, cost.value(), effect)
                        }
                    },
                }
            }
        }
    }
}

impl From<ipc::DeployPayload_oneof_payload> for ExecutableDeployItem {
    fn from(deploy_payload: ipc::DeployPayload_oneof_payload) -> Self {
        match deploy_payload {
            ipc::DeployPayload_oneof_payload::deploy_code(deploy_code) => {
                ExecutableDeployItem::ModuleBytes {
                    module_bytes: deploy_code.code,
                    args: deploy_code.args,
                }
            }
            ipc::DeployPayload_oneof_payload::stored_contract_hash(stored_contract_hash) => {
                ExecutableDeployItem::StoredContractByHash {
                    hash: stored_contract_hash.hash,
                    args: stored_contract_hash.args,
                }
            }
            ipc::DeployPayload_oneof_payload::stored_contract_name(stored_contract_name) => {
                ExecutableDeployItem::StoredContractByName {
                    name: stored_contract_name.stored_contract_name,
                    args: stored_contract_name.args,
                }
            }
            ipc::DeployPayload_oneof_payload::stored_contract_uref(stored_contract_uref) => {
                ExecutableDeployItem::StoredContractByURef {
                    uref: stored_contract_uref.uref,
                    args: stored_contract_uref.args,
                }
            }
        }
    }
}

impl TryFrom<ipc::ChainSpec_GenesisAccount> for GenesisAccount {
    type Error = MappingError;

    fn try_from(genesis_account: ipc::ChainSpec_GenesisAccount) -> Result<Self, Self::Error> {
        let public_key = {
            let tmp = genesis_account.get_public_key();
            // TODO: our TryFromSliceForPublicKeyError should convey length info
            match tmp.try_into() {
                Ok(public_key) => public_key,
                Err(_) => return Err(MappingError::invalid_public_key_length(tmp.len())),
            }
        };
        let balance = genesis_account.get_balance().try_into().map(Motes::new)?;
        let bonded_amount = genesis_account
            .get_bonded_amount()
            .try_into()
            .map(Motes::new)?;
        Ok(GenesisAccount::new(public_key, balance, bonded_amount))
    }
}

impl From<GenesisAccount> for ipc::ChainSpec_GenesisAccount {
    fn from(account: GenesisAccount) -> Self {
        let mut ret = ipc::ChainSpec_GenesisAccount::new();

        ret.set_public_key(account.public_key().value().to_vec());

        let mut bonded_amount = state::BigInt::new();
        bonded_amount.set_bit_width(512);
        bonded_amount.set_value(account.bonded_amount().to_string());
        ret.set_bonded_amount(bonded_amount);

        let mut balance = state::BigInt::new();
        balance.set_bit_width(512);
        balance.set_value(account.balance().to_string());
        ret.set_balance(balance);
        ret
    }
}

impl From<ipc::ChainSpec_CostTable_WasmCosts> for WasmCosts {
    fn from(wasm_costs: ipc::ChainSpec_CostTable_WasmCosts) -> Self {
        let regular = wasm_costs.get_regular();
        let div = wasm_costs.get_div();
        let mul = wasm_costs.get_mul();
        let mem = wasm_costs.get_mem();
        let initial_mem = wasm_costs.get_initial_mem();
        let grow_mem = wasm_costs.get_grow_mem();
        let memcpy = wasm_costs.get_memcpy();
        let max_stack_height = wasm_costs.get_max_stack_height();
        let opcodes_mul = wasm_costs.get_opcodes_mul();
        let opcodes_div = wasm_costs.get_opcodes_div();
        WasmCosts {
            regular,
            div,
            mul,
            mem,
            initial_mem,
            grow_mem,
            memcpy,
            max_stack_height,
            opcodes_mul,
            opcodes_div,
        }
    }
}

impl From<WasmCosts> for ipc::ChainSpec_CostTable_WasmCosts {
    fn from(wasm_costs: WasmCosts) -> Self {
        let mut cost_table = ipc::ChainSpec_CostTable_WasmCosts::new();
        cost_table.set_regular(wasm_costs.regular);
        cost_table.set_div(wasm_costs.div);
        cost_table.set_mul(wasm_costs.mul);
        cost_table.set_mem(wasm_costs.mem);
        cost_table.set_initial_mem(wasm_costs.initial_mem);
        cost_table.set_grow_mem(wasm_costs.grow_mem);
        cost_table.set_memcpy(wasm_costs.memcpy);
        cost_table.set_max_stack_height(wasm_costs.max_stack_height);
        cost_table.set_opcodes_mul(wasm_costs.opcodes_mul);
        cost_table.set_opcodes_div(wasm_costs.opcodes_div);
        cost_table
    }
}

impl TryFrom<ipc::ChainSpec_GenesisConfig> for GenesisConfig {
    type Error = MappingError;

    fn try_from(genesis_config: ipc::ChainSpec_GenesisConfig) -> Result<Self, Self::Error> {
        let name = genesis_config.get_name().to_string();
        let timestamp = genesis_config.get_timestamp();
        let protocol_version = genesis_config.get_protocol_version().get_value();
        let mint_initializer_bytes = genesis_config.get_mint_installer().to_vec();
        let proof_of_stake_initializer_bytes = genesis_config.get_pos_installer().to_vec();
        let accounts = genesis_config
            .get_accounts()
            .iter()
            .cloned()
            .map(TryInto::try_into)
            .collect::<Result<Vec<GenesisAccount>, Self::Error>>()?;
        let wasm_costs = genesis_config.get_costs().get_wasm().to_owned().into();
        Ok(GenesisConfig::new(
            name,
            timestamp,
            ProtocolVersion::new(protocol_version),
            mint_initializer_bytes,
            proof_of_stake_initializer_bytes,
            accounts,
            wasm_costs,
        ))
    }
}

impl From<GenesisConfig> for ipc::ChainSpec_GenesisConfig {
    fn from(genesis_config: GenesisConfig) -> Self {
        let mut ret = ipc::ChainSpec_GenesisConfig::new();
        ret.set_name(genesis_config.name().to_string());
        ret.set_timestamp(genesis_config.timestamp());
        {
            ret.set_protocol_version(genesis_config.protocol_version().into());
        }
        ret.set_mint_installer(genesis_config.mint_installer_bytes().to_vec());
        ret.set_pos_installer(genesis_config.proof_of_stake_installer_bytes().to_vec());
        {
            let accounts = genesis_config
                .accounts()
                .iter()
                .cloned()
                .map(Into::into)
                .collect::<Vec<ChainSpec_GenesisAccount>>();
            ret.set_accounts(RepeatedField::from(accounts));
        }
        {
            let mut cost_table = ChainSpec_CostTable::new();
            cost_table.set_wasm(genesis_config.wasm_costs().into());
            ret.set_costs(cost_table);
        }
        ret
    }
}

impl TryFrom<ipc::UpgradeRequest> for UpgradeConfig {
    type Error = MappingError;

    fn try_from(upgrade_request: ipc::UpgradeRequest) -> Result<Self, Self::Error> {
        let pre_state_hash = upgrade_request
            .get_parent_state_hash()
            .try_into()
            .map_err(|_| MappingError::InvalidHash("pre_state_hash".to_string()))?;

        let current_protocol_version = upgrade_request.get_protocol_version().into();

        let upgrade_point = upgrade_request.get_upgrade_point();
        let new_protocol_version: ProtocolVersion = upgrade_point.get_protocol_version().into();
        let (upgrade_installer_bytes, upgrade_installer_args) =
            if !upgrade_point.has_upgrade_installer() {
                (None, None)
            } else {
                let upgrade_installer = upgrade_point.get_upgrade_installer();
                let bytes = upgrade_installer.get_code().to_vec();
                let bytes = if bytes.is_empty() { None } else { Some(bytes) };
                let args = upgrade_installer.get_args().to_vec();
                let args = if args.is_empty() { None } else { Some(args) };
                (bytes, args)
            };

        let wasm_costs = if !upgrade_point.has_new_costs() {
            None
        } else {
            Some(upgrade_point.get_new_costs().get_wasm().to_owned().into())
        };
        let activation_point = if !upgrade_point.has_activation_point() {
            None
        } else {
            Some(upgrade_point.get_activation_point().rank)
        };

        Ok(UpgradeConfig::new(
            pre_state_hash,
            current_protocol_version,
            new_protocol_version,
            upgrade_installer_args,
            upgrade_installer_bytes,
            wasm_costs,
            activation_point,
        ))
    }
}

impl From<&state::ProtocolVersion> for contract_ffi::value::ProtocolVersion {
    fn from(protocol_version: &state::ProtocolVersion) -> Self {
        contract_ffi::value::ProtocolVersion::new(protocol_version.value)
    }
}

impl From<contract_ffi::value::ProtocolVersion> for state::ProtocolVersion {
    fn from(protocol_version: ProtocolVersion) -> Self {
        let mut protocol = super::state::ProtocolVersion::new();
        protocol.set_value(protocol_version.value());
        protocol
    }
}

/// Constructs an instance of [[ipc::DeployResult]] with an error set to
/// [[ipc::DeployError_PreconditionFailure]].
fn precondition_failure(msg: String) -> ipc::DeployResult {
    let mut deploy_result = ipc::DeployResult::new();
    let mut precondition_failure = ipc::DeployResult_PreconditionFailure::new();
    precondition_failure.set_message(msg);
    deploy_result.set_precondition_failure(precondition_failure);
    deploy_result
}

/// Constructs an instance of [[ipc::DeployResult]] with error set to
/// [[ipc::DeployError_ExecutionError]].
fn execution_error(msg: String, cost: U512, effect: ExecutionEffect) -> ipc::DeployResult {
    let mut deploy_result = ipc::DeployResult::new();
    let deploy_error = {
        let mut tmp = ipc::DeployError::new();
        let mut err = ipc::DeployError_ExecutionError::new();
        err.set_message(msg.to_owned());
        tmp.set_exec_error(err);
        tmp
    };
    let execution_result = {
        let mut tmp = ipc::DeployResult_ExecutionResult::new();
        tmp.set_error(deploy_error);
        tmp.set_cost(cost.into());
        tmp.set_effects(effect.into());
        tmp
    };
    deploy_result.set_execution_result(execution_result);
    deploy_result
}

impl From<(PublicKey, U512)> for ipc::Bond {
    fn from(tuple: (PublicKey, U512)) -> Self {
        let (key, amount) = tuple;
        let mut ret = ipc::Bond::new();
        ret.set_validator_public_key(key.to_vec());
        ret.set_stake(amount.into());
        ret
    }
}

impl TryFrom<&ipc::Bond> for (PublicKey, U512) {
    type Error = MappingError;

    fn try_from(bond: &ipc::Bond) -> Result<Self, Self::Error> {
        let public_key = {
            let tmp = bond.get_validator_public_key();
            // TODO: our TryFromSliceForPublicKeyError should convey length info
            match tmp.try_into() {
                Ok(public_key) => public_key,
                Err(_) => return Err(MappingError::invalid_public_key_length(tmp.len())),
            }
        };
        let stake = bond.get_stake().try_into()?;
        Ok((public_key, stake))
    }
}

#[cfg(test)]
mod tests {
    use std::collections::HashMap;
    use std::convert::TryInto;

    use proptest::prelude::*;

    use contract_ffi::gens::{account_arb, contract_arb, key_arb, named_keys_arb, value_arb};
    use contract_ffi::key::Key;
    use contract_ffi::uref::{AccessRights, URef};
    use engine_core::engine_state::error::Error::ExecError;
    use engine_core::engine_state::error::{Error as EngineError, RootNotFound};
    use engine_core::engine_state::execution_effect::ExecutionEffect;
    use engine_core::engine_state::execution_result::ExecutionResult;
    use engine_core::execution::Error;
    use engine_shared::gas::Gas;
    use engine_shared::newtypes::Blake2bHash;
    use engine_shared::transform::gens::transform_arb;
    use engine_shared::transform::Transform;

    use crate::engine_server::mappings::CommitTransforms;

    use super::execution_error;
    use super::ipc;
    use super::state;
    use super::transforms;
    use contract_ffi::value::U512;

    // Test that wasm_error function actually returns DeployResult with result set
    // to WasmError
    #[test]
    fn wasm_error_result() {
        let error_msg = "ExecError";
        let mut result = execution_error(error_msg.to_owned(), U512::zero(), Default::default());
        assert!(result.has_execution_result());
        let mut exec_result = result.take_execution_result();
        assert!(exec_result.has_error());
        let mut ipc_error = exec_result.take_error();
        assert!(ipc_error.has_exec_error());
        let ipc_exec_error = ipc_error.take_exec_error();
        let ipc_error_msg = ipc_exec_error.get_message();
        assert_eq!(ipc_error_msg, error_msg);
    }

    #[test]
    fn deploy_result_to_ipc_missing_root() {
        let root_hash: Blake2bHash = [1u8; 32].into();
        let mut result: ipc::RootNotFound = RootNotFound(root_hash).into();
        let ipc_missing_hash = result.take_hash();
        assert_eq!(root_hash.to_vec(), ipc_missing_hash);
    }

    #[test]
    fn deploy_result_to_ipc_success() {
        let input_transforms: HashMap<Key, Transform> = {
            let mut tmp_map = HashMap::new();
            tmp_map.insert(
                Key::URef(URef::new([1u8; 32], AccessRights::ADD)),
                Transform::AddInt32(10),
            );
            tmp_map
        };
        let execution_effect: ExecutionEffect =
            ExecutionEffect::new(HashMap::new(), input_transforms.clone());
        let cost: Gas = Gas::new(U512::from(123));
        let execution_result: ExecutionResult = ExecutionResult::Success {
            effect: execution_effect,
            cost,
        };
        let mut ipc_deploy_result: ipc::DeployResult = execution_result.into();
        assert!(ipc_deploy_result.has_execution_result());
        let mut success = ipc_deploy_result.take_execution_result();
        let execution_cost: U512 = success.get_cost().try_into().expect("should map to U512");
        assert_eq!(execution_cost, cost.value());

        // Extract transform map from the IPC message and parse it back to the domain
        let ipc_transforms: HashMap<Key, Transform> = {
            let mut ipc_effects = success.take_effects();
            let ipc_effects_tnfs = ipc_effects.take_transform_map().into_vec();
            ipc_effects_tnfs
                .iter()
                .map(|e| e.try_into())
                .collect::<Result<HashMap<Key, Transform>, _>>()
                .unwrap()
        };
        assert_eq!(&input_transforms, &ipc_transforms);
    }

    fn into_execution_failure<E: Into<EngineError>>(error: E, cost: Gas) -> ExecutionResult {
        ExecutionResult::Failure {
            error: error.into(),
            effect: Default::default(),
            cost,
        }
    }

    fn test_cost<E: Into<EngineError>>(expected_cost: Gas, err: E) -> Gas {
        let execution_failure = into_execution_failure(err, expected_cost);
        let ipc_deploy_result: ipc::DeployResult = execution_failure.into();
        assert!(ipc_deploy_result.has_execution_result());
        let success = ipc_deploy_result.get_execution_result();
        let execution_cost: U512 = success.get_cost().try_into().expect("should map to U512");
        Gas::new(execution_cost)
    }

    #[test]
    fn storage_error_has_cost() {
        use engine_storage::error::Error::*;
        let cost: Gas = Gas::new(U512::from(100));
        // TODO: actually create an Rkv error
        // assert_eq!(test_cost(cost, RkvError("Error".to_owned())), cost);
        let bytesrepr_err = contract_ffi::bytesrepr::Error::EarlyEndOfStream;
        assert_eq!(test_cost(cost, BytesRepr(bytesrepr_err)), cost);
    }

    #[test]
    fn exec_err_has_cost() {
        let cost: Gas = Gas::new(U512::from(100));
        // GasLimit error is treated differently at the moment so test separately
        assert_eq!(
            test_cost(cost, engine_core::execution::Error::GasLimit),
            cost
        );
        // for the time being all other execution errors are treated in the same way
        let forged_ref_error = engine_core::execution::Error::ForgedReference(URef::new(
            [1u8; 32],
            AccessRights::READ_ADD_WRITE,
        ));
        assert_eq!(test_cost(cost, forged_ref_error), cost);
    }

    #[test]
    fn commit_effects_merges_transforms() {
        // Tests that transforms made to the same key are merged instead of lost.
        let key = Key::Hash([1u8; 32]);
        let setup: Vec<transforms::TransformEntry> = {
            let transform_entry_first = {
                let mut tmp = transforms::TransformEntry::new();
                tmp.set_key(key.into());
                tmp.set_transform(Transform::Write(contract_ffi::value::Value::Int32(12)).into());
                tmp
            };
            let transform_entry_second = {
                let mut tmp = transforms::TransformEntry::new();
                tmp.set_key(key.into());
                tmp.set_transform(Transform::AddInt32(10).into());
                tmp
            };
            vec![transform_entry_first, transform_entry_second]
        };
        let setup_slice: &[transforms::TransformEntry] = &setup;
        let commit: CommitTransforms = setup_slice
            .try_into()
            .expect("Transforming [state::TransformEntry] into CommitTransforms should work.");
        let expected_transform = Transform::Write(contract_ffi::value::Value::Int32(22i32));
        let commit_transform = commit.get(&key);
        assert!(commit_transform.is_some());
        assert_eq!(expected_transform, *commit_transform.unwrap())
    }

    #[test]
    fn revert_error_maps_to_execution_error() {
        const REVERT: u32 = 10;
        let revert_error = Error::Revert(REVERT);
        let amount: U512 = U512::from(15);
        let exec_result = ExecutionResult::Failure {
            error: ExecError(revert_error),
            effect: Default::default(),
            cost: Gas::new(amount),
        };
        let ipc_result: ipc::DeployResult = exec_result.into();
        assert!(
            ipc_result.has_execution_result(),
            "should have execution result"
        );
        let ipc_execution_result = ipc_result.get_execution_result();
        let execution_cost: U512 = ipc_execution_result
            .get_cost()
            .try_into()
            .expect("should map to U512");
        assert_eq!(execution_cost, amount, "execution cost should equal amount");
        assert_eq!(
            ipc_execution_result
                .get_error()
                .get_exec_error()
                .get_message(),
            format!("Exit code: {}", REVERT)
        );
    }

    proptest! {
        #[test]
        fn key_roundtrip(key in key_arb()) {
            let ipc_key: super::state::Key = key.into();
            let key_back: Key = (&ipc_key).try_into().expect("Transforming state::Key into domain Key should succeed.");
            assert_eq!(key_back, key)
        }

        #[test]
        fn named_keys_roundtrip(named_keys in named_keys_arb(10)) {
            let named_keys_newtype = super::KnownKeys(named_keys.clone());
            let ipc_named_keys: Vec<state::NamedKey> = named_keys_newtype.into();
            let ipc_urefs_slice: &[state::NamedKey] = &ipc_named_keys;
            let named_keys_back: super::KnownKeys = ipc_urefs_slice.try_into()
                .expect("Transforming Vec<state::NamedKey> to KnownKeys should succeed.");
            assert_eq!(named_keys, named_keys_back.0)
        }

        #[test]
        fn account_roundtrip(account in account_arb()) {
            let ipc_account: super::state::Account = account.clone().into();
            let account_back = (&ipc_account).try_into()
                .expect("Transforming state::Account into domain Account should succeed.");
            assert_eq!(account, account_back)
        }

        #[test]
        fn contract_roundtrip(contract in contract_arb()) {
            let ipc_contract: super::state::Contract = contract.clone().into();
            let contract_back = (&ipc_contract).try_into()
                .expect("Transforming state::Contract into domain Contract should succeed.");
            assert_eq!(contract, contract_back)
        }

        #[test]
        fn value_roundtrip(value in value_arb()) {
            let ipc_value: super::state::Value = value.clone().into();
            let value_back = (&ipc_value).try_into()
                .expect("Transforming state::Value into domain Value should succeed.");
            assert_eq!(value, value_back)
        }

        #[test]
        fn transform_entry_roundtrip(key in key_arb(), transform in transform_arb()) {
            let transform_entry: transforms::TransformEntry = (key, transform.clone()).into();
            let tuple: (Key, Transform) = (&transform_entry).try_into()
                .expect("Transforming TransformEntry into (Key, Transform) tuple should work.");
            assert_eq!(tuple, (key, transform))
        }

    }
}<|MERGE_RESOLUTION|>--- conflicted
+++ resolved
@@ -742,13 +742,6 @@
                     // TODO(mateusz.gorski): Fix error model for the storage errors.
                     // We don't have separate IPC messages for storage errors
                     // so for the time being they are all reported as "wasm errors".
-<<<<<<< HEAD
-                    error @ EngineError::InvalidProtocolVersion => {
-                        let msg = error.to_string();
-                        execution_error(msg, cost.value(), effect)
-                    }
-=======
->>>>>>> 6980bbe4
                     error @ EngineError::InvalidHashLength { .. } => {
                         precondition_failure(error.to_string())
                     }
