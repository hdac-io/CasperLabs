#![no_std]

#[macro_use]
extern crate alloc;
extern crate contract_ffi;

use alloc::string::String;
use contract_ffi::contract_api::{self, PurseTransferResult};
use contract_ffi::key::Key;
use contract_ffi::value::account::PurseId;
use contract_ffi::value::U512;

const GET_PAYMENT_PURSE: &str = "get_payment_purse";
const SET_REFUND_PURSE: &str = "set_refund_purse";

enum Arg {
    PurseName = 0,
    Amount = 1,
}

enum Error {
<<<<<<< HEAD
    GetPosInnerURef = 1,
    GetPosOuterURef = 2,
    Transfer = 3,
    InvalidPurseName = 4,
    InvalidPurse = 5,
    MissingArgument = 100,
    InvalidArgument = 101,
=======
    GetPosURef = 1,
    Transfer = 2,
    InvalidPurseName = 3,
    InvalidPurse = 4,
>>>>>>> 7e0ccedd
}

#[no_mangle]
pub extern "C" fn call() {
    let purse_name: String = match contract_api::get_arg(Arg::PurseName as u32) {
        Some(Ok(data)) => data,
        Some(Err(_)) => contract_api::revert(Error::InvalidArgument as u32),
        None => contract_api::revert(Error::MissingArgument as u32),
    };

    let purse_key = contract_api::get_uref(&purse_name)
        .unwrap_or_else(|| contract_api::revert(Error::InvalidPurseName as u32));
    let purse = match purse_key.as_uref() {
        Some(uref) => PurseId::new(*uref),
        None => contract_api::revert(Error::InvalidPurse as u32),
    };

    let amount: U512 = match contract_api::get_arg(Arg::Amount as u32) {
        Some(Ok(data)) => data,
        Some(Err(_)) => contract_api::revert(Error::InvalidArgument as u32),
        None => contract_api::revert(Error::MissingArgument as u32),
    };

    let pos_pointer =
        contract_api::get_pos().unwrap_or_else(|| contract_api::revert(Error::GetPosURef as u32));

    let payment_purse: PurseId =
        contract_api::call_contract(pos_pointer.clone(), &(GET_PAYMENT_PURSE,), &vec![]);

    contract_api::call_contract::<_, ()>(
        pos_pointer,
        &(SET_REFUND_PURSE, purse),
        &vec![Key::URef(purse.value())],
    );

    if let PurseTransferResult::TransferError =
        contract_api::transfer_from_purse_to_purse(purse, payment_purse, amount)
    {
        contract_api::revert(Error::Transfer as u32);
    }
}<|MERGE_RESOLUTION|>--- conflicted
+++ resolved
@@ -19,20 +19,12 @@
 }
 
 enum Error {
-<<<<<<< HEAD
-    GetPosInnerURef = 1,
-    GetPosOuterURef = 2,
-    Transfer = 3,
-    InvalidPurseName = 4,
-    InvalidPurse = 5,
-    MissingArgument = 100,
-    InvalidArgument = 101,
-=======
     GetPosURef = 1,
     Transfer = 2,
     InvalidPurseName = 3,
     InvalidPurse = 4,
->>>>>>> 7e0ccedd
+    MissingArgument = 100,
+    InvalidArgument = 101,
 }
 
 #[no_mangle]
