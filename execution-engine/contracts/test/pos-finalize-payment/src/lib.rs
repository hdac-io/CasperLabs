#![no_std]

#[macro_use]
extern crate alloc;
extern crate contract_ffi;
use alloc::vec::Vec;

use contract_ffi::contract_api::pointers::ContractPointer;
use contract_ffi::contract_api::{self, Error, PurseTransferResult};
use contract_ffi::key::Key;
use contract_ffi::value::account::{PublicKey, PurseId};
use contract_ffi::value::U512;

<<<<<<< HEAD
=======
enum Error {
    GetPosURef = 1,
    SubmitPayment = 99,
    MissingArgument = 100,
    InvalidArgument = 101,
}

>>>>>>> 11eb35a3
fn purse_to_key(p: &PurseId) -> Key {
    Key::URef(p.value())
}

fn set_refund_purse(pos: &ContractPointer, p: &PurseId) {
    contract_api::call_contract::<_, ()>(
        pos.clone(),
        &("set_refund_purse", *p),
        &vec![purse_to_key(p)],
    );
}

fn get_payment_purse(pos: &ContractPointer) -> PurseId {
    contract_api::call_contract(pos.clone(), &("get_payment_purse",), &Vec::new())
}

fn submit_payment(pos: &ContractPointer, amount: U512) {
    let payment_purse = get_payment_purse(pos);
    let main_purse = contract_api::main_purse();
    if let PurseTransferResult::TransferError =
        contract_api::transfer_from_purse_to_purse(main_purse, payment_purse, amount)
    {
        contract_api::revert(Error::Transfer.into());
    }
}

fn finalize_payment(pos: &ContractPointer, amount_spent: U512, account: PublicKey) {
    contract_api::call_contract::<_, ()>(
        pos.clone(),
        &("finalize_payment", amount_spent, account),
        &Vec::new(),
    )
}

#[no_mangle]
pub extern "C" fn call() {
    let pos_pointer = contract_api::get_pos();

    let payment_amount: U512 = match contract_api::get_arg(0) {
        Some(Ok(data)) => data,
        Some(Err(_)) => contract_api::revert(Error::InvalidArgument as u32),
        None => contract_api::revert(Error::MissingArgument as u32),
    };
    let refund_purse_flag: u8 = match contract_api::get_arg(1) {
        Some(Ok(data)) => data,
        Some(Err(_)) => contract_api::revert(Error::InvalidArgument as u32),
        None => contract_api::revert(Error::MissingArgument as u32),
    };
    let maybe_amount_spent: Option<U512> = match contract_api::get_arg(2) {
        Some(Ok(data)) => data,
        Some(Err(_)) => contract_api::revert(Error::InvalidArgument as u32),
        None => contract_api::revert(Error::MissingArgument as u32),
    };
    let maybe_account: Option<PublicKey> = match contract_api::get_arg(3) {
        Some(Ok(data)) => data,
        Some(Err(_)) => contract_api::revert(Error::InvalidArgument as u32),
        None => contract_api::revert(Error::MissingArgument as u32),
    };

    submit_payment(&pos_pointer, payment_amount);
    if refund_purse_flag != 0 {
        let refund_purse = contract_api::create_purse();
        contract_api::add_uref("local_refund_purse", &Key::URef(refund_purse.value()));
        set_refund_purse(&pos_pointer, &refund_purse);
    }

    if let (Some(amount_spent), Some(account)) = (maybe_amount_spent, maybe_account) {
        finalize_payment(&pos_pointer, amount_spent, account);
    }
}<|MERGE_RESOLUTION|>--- conflicted
+++ resolved
@@ -11,16 +11,6 @@
 use contract_ffi::value::account::{PublicKey, PurseId};
 use contract_ffi::value::U512;
 
-<<<<<<< HEAD
-=======
-enum Error {
-    GetPosURef = 1,
-    SubmitPayment = 99,
-    MissingArgument = 100,
-    InvalidArgument = 101,
-}
-
->>>>>>> 11eb35a3
 fn purse_to_key(p: &PurseId) -> Key {
     Key::URef(p.value())
 }
@@ -61,23 +51,23 @@
 
     let payment_amount: U512 = match contract_api::get_arg(0) {
         Some(Ok(data)) => data,
-        Some(Err(_)) => contract_api::revert(Error::InvalidArgument as u32),
-        None => contract_api::revert(Error::MissingArgument as u32),
+        Some(Err(_)) => contract_api::revert(Error::InvalidArgument.into()),
+        None => contract_api::revert(Error::MissingArgument.into()),
     };
     let refund_purse_flag: u8 = match contract_api::get_arg(1) {
         Some(Ok(data)) => data,
-        Some(Err(_)) => contract_api::revert(Error::InvalidArgument as u32),
-        None => contract_api::revert(Error::MissingArgument as u32),
+        Some(Err(_)) => contract_api::revert(Error::InvalidArgument.into()),
+        None => contract_api::revert(Error::MissingArgument.into()),
     };
     let maybe_amount_spent: Option<U512> = match contract_api::get_arg(2) {
         Some(Ok(data)) => data,
-        Some(Err(_)) => contract_api::revert(Error::InvalidArgument as u32),
-        None => contract_api::revert(Error::MissingArgument as u32),
+        Some(Err(_)) => contract_api::revert(Error::InvalidArgument.into()),
+        None => contract_api::revert(Error::MissingArgument.into()),
     };
     let maybe_account: Option<PublicKey> = match contract_api::get_arg(3) {
         Some(Ok(data)) => data,
-        Some(Err(_)) => contract_api::revert(Error::InvalidArgument as u32),
-        None => contract_api::revert(Error::MissingArgument as u32),
+        Some(Err(_)) => contract_api::revert(Error::InvalidArgument.into()),
+        None => contract_api::revert(Error::MissingArgument.into()),
     };
 
     submit_payment(&pos_pointer, payment_amount);
