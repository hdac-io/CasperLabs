--- conflicted
+++ resolved
@@ -130,19 +130,11 @@
                                                                             conf.server.maxMessageSize
                                                                           )
         //TODO: We may want to adjust threading model for better performance
-<<<<<<< HEAD
         implicit0(doobieTransactor: Transactor[Task]) <- effects.doobieTransactor(
-                                                          connectEC = dbConnScheduler,
-                                                          transactEC = dbIOScheduler,
-                                                          conf.server.dataDir
+                                                          dbIOScheduler,
+                                                          conf.server.dataDir,
+                                                          log
                                                         )
-=======
-        implicit0(doobieTransactor: Transactor[Effect]) <- effects.doobieTransactor(
-                                                            dbIOScheduler,
-                                                            conf.server.dataDir,
-                                                            log
-                                                          )
->>>>>>> 0d30ff1a
         deployBufferChunkSize = 20 //TODO: Move to config
         implicit0(deployBuffer: DeployBuffer[Task]) <- Resource
                                                         .liftF(
