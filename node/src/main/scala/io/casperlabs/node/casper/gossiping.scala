--- conflicted
+++ resolved
@@ -566,18 +566,7 @@
       synchronizer <- SynchronizerImpl[F](
                        connectToGossip,
                        new SynchronizerImpl.Backend[F] {
-<<<<<<< HEAD
-=======
-                         override def tips: F[List[ByteString]] =
-                           for {
-                             casper         <- unsafeGetCasper[F]
-                             dag            <- casper.dag
-                             latestMessages <- dag.latestMessageHashes
-                             equivocators   <- dag.getEquivocators
-                             tipHashes      <- casper.estimator(dag, latestMessages, equivocators)
-                           } yield tipHashes
-
->>>>>>> 4ef71913
+
                          override def justifications: F[List[ByteString]] =
                            for {
                              casper <- unsafeGetCasper[F]
