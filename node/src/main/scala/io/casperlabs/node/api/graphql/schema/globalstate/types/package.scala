--- conflicted
+++ resolved
@@ -137,13 +137,8 @@
     "Contract",
     fields[Unit, state.Contract](
       Field("body", StringType, resolve = c => Base16.encode(c.value.body.toByteArray)),
-<<<<<<< HEAD
-      Field("knownUrefs", ListType(NamedKey), resolve = _.value.knownUrefs),
+      Field("namedKeys", ListType(NamedKey), resolve = _.value.namedKeys),
       Field("protocolVersion", ProtocolVersionType, resolve = _.value.getProtocolVersion)
-=======
-      Field("knownKeys", ListType(NamedKey), resolve = _.value.namedKeys),
-      Field("protocolVersion", LongType, resolve = _.value.protocolVersion.get.value)
->>>>>>> 557b1e46
     )
   )
 
