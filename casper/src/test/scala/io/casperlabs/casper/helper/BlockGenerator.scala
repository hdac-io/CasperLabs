--- conflicted
+++ resolved
@@ -150,18 +150,11 @@
           parentsHashList,
           serializedJustifications,
           postState,
-<<<<<<< HEAD
-          rank = 0,
+          rank,
+          validatorSeqNum,
           protocolVersion = ProtocolVersion(1),
           timestamp = now,
           chainId = chainId
-=======
-          rank,
-          validatorSeqNum,
-          protocolVersion = 1,
-          now,
-          chainId
->>>>>>> 557b1e46
         )
         .withMessageType(messageType)
       block = ProtoUtil.unsignedBlockProto(body, header)
