package io.casperlabs.casper.api

import cats.effect.Sync
import com.github.ghik.silencer.silent
import com.google.protobuf.ByteString
import io.casperlabs.casper._
import io.casperlabs.casper.Estimator.{BlockHash, Validator}
import io.casperlabs.casper.consensus._
import io.casperlabs.casper.finality.singlesweep.{
  FinalityDetector,
  FinalityDetectorBySingleSweepImpl
}
import io.casperlabs.casper.{genesis, _}
import io.casperlabs.casper.helper._
import io.casperlabs.casper.helper.BlockGenerator._
import io.casperlabs.casper.helper.BlockUtil.generateValidator
import io.casperlabs.casper.MultiParentCasperRef.MultiParentCasperRef
import io.casperlabs.casper.equivocations.EquivocationsTracker
import io.casperlabs.p2p.EffectsTestInstances.LogStub
import io.casperlabs.shared.Log
import io.casperlabs.storage.BlockMsgWithTransform
import monix.eval.Task
import org.scalatest.{FlatSpec, Matchers}

import scala.collection.immutable.HashMap

// See [[/docs/casper/images/no_finalizable_block_mistake_with_no_disagreement_check.png]]
@silent("deprecated")
class BlocksResponseAPITest
    extends FlatSpec
    with Matchers
    with BlockGenerator
    with DagStorageFixture {

  val v1     = generateValidator("V1")
  val v2     = generateValidator("V2")
  val v3     = generateValidator("V3")
  val v1Bond = Bond(v1, 25)
  val v2Bond = Bond(v2, 20)
  val v3Bond = Bond(v3, 15)
  val bonds  = Seq(v1Bond, v2Bond, v3Bond)

<<<<<<< HEAD
=======
  "showMainChain" should "return only blocks in the main chain" in withStorage {
    implicit blockStorage => implicit dagStorage =>
      for {
        genesis <- createBlock[Task](Seq(), ByteString.EMPTY, bonds)
        b2 <- createBlock[Task](
               Seq(genesis.blockHash),
               v2,
               bonds,
               HashMap(v1 -> genesis.blockHash, v2 -> genesis.blockHash, v3 -> genesis.blockHash)
             )
        b3 <- createBlock[Task](
               Seq(genesis.blockHash),
               v1,
               bonds,
               HashMap(v1 -> genesis.blockHash, v2 -> genesis.blockHash, v3 -> genesis.blockHash)
             )
        b4 <- createBlock[Task](
               Seq(b2.blockHash),
               v3,
               bonds,
               HashMap(v1 -> genesis.blockHash, v2 -> b2.blockHash, v3 -> b2.blockHash)
             )
        b5 <- createBlock[Task](
               Seq(b3.blockHash),
               v2,
               bonds,
               HashMap(v1 -> b3.blockHash, v2 -> b2.blockHash, v3 -> genesis.blockHash)
             )
        b6 <- createBlock[Task](
               Seq(b4.blockHash),
               v1,
               bonds,
               HashMap(v1 -> b3.blockHash, v2 -> b2.blockHash, v3 -> b4.blockHash)
             )
        _ <- createBlock[Task](
              Seq(b5.blockHash),
              v3,
              bonds,
              HashMap(v1 -> b3.blockHash, v2 -> b5.blockHash, v3 -> b4.blockHash)
            )
        _ <- createBlock[Task](
              Seq(b6.blockHash),
              v2,
              bonds,
              HashMap(v1 -> b6.blockHash, v2 -> b5.blockHash, v3 -> b4.blockHash)
            )
        dag  <- dagStorage.getRepresentation
        tips <- Estimator.tips[Task](dag, genesis.blockHash, EquivocationsTracker.empty)
        casperEffect <- NoOpsCasperEffect[Task](
                         HashMap.empty[BlockHash, BlockMsgWithTransform],
                         tips
                       )
        logEff                 = new LogStub[Task]
        casperRef              <- MultiParentCasperRef.of[Task]
        _                      <- casperRef.set(casperEffect)
        finalityDetectorEffect = new FinalityDetectorBySingleSweepImpl[Task]()(Sync[Task], logEff)
        blocksResponse <- BlockAPI.showMainChain[Task](Int.MaxValue)(
                           Sync[Task],
                           casperRef,
                           logEff,
                           finalityDetectorEffect,
                           blockStorage
                         )
      } yield blocksResponse.length should be(5)
  }

>>>>>>> ed91240f
  "showBlocks" should "return all blocks" in withStorage {
    implicit blockStorage => implicit dagStorage =>
      for {
        genesis <- createBlock[Task](Seq(), ByteString.EMPTY, bonds)
        b2 <- createBlock[Task](
               Seq(genesis.blockHash),
               v2,
               bonds,
               HashMap(v1 -> genesis.blockHash, v2 -> genesis.blockHash, v3 -> genesis.blockHash)
             )
        b3 <- createBlock[Task](
               Seq(genesis.blockHash),
               v1,
               bonds,
               HashMap(v1 -> genesis.blockHash, v2 -> genesis.blockHash, v3 -> genesis.blockHash)
             )
        b4 <- createBlock[Task](
               Seq(b2.blockHash),
               v3,
               bonds,
               HashMap(v1 -> genesis.blockHash, v2 -> b2.blockHash, v3 -> b2.blockHash)
             )
        b5 <- createBlock[Task](
               Seq(b3.blockHash),
               v2,
               bonds,
               HashMap(v1 -> b3.blockHash, v2 -> b2.blockHash, v3 -> genesis.blockHash)
             )
        b6 <- createBlock[Task](
               Seq(b4.blockHash),
               v1,
               bonds,
               HashMap(v1 -> b3.blockHash, v2 -> b2.blockHash, v3 -> b4.blockHash)
             )
        _ <- createBlock[Task](
              Seq(b5.blockHash),
              v3,
              bonds,
              HashMap(v1 -> b3.blockHash, v2 -> b5.blockHash, v3 -> b4.blockHash)
            )
        _ <- createBlock[Task](
              Seq(b6.blockHash),
              v2,
              bonds,
              HashMap(v1 -> b6.blockHash, v2 -> b5.blockHash, v3 -> b4.blockHash)
            )
        dag  <- dagStorage.getRepresentation
        tips <- Estimator.tips[Task](dag, genesis.blockHash, EquivocationsTracker.empty)
        casperEffect <- NoOpsCasperEffect[Task](
                         HashMap.empty[BlockHash, BlockMsgWithTransform],
                         tips
                       )
        logEff                 = new LogStub[Task]
        casperRef              <- MultiParentCasperRef.of[Task]
        _                      <- casperRef.set(casperEffect)
        finalityDetectorEffect = new FinalityDetectorBySingleSweepImpl[Task]()(Sync[Task], logEff)
        blocksResponse <- BlockAPI.getBlockInfos[Task](Int.MaxValue)(
                           Sync[Task],
                           logEff,
                           casperRef,
                           finalityDetectorEffect,
                           blockStorage
                         )
      } yield blocksResponse.length should be(8) // TODO: Switch to 4 when we implement block height correctly
  }

  it should "return until depth" in withStorage { implicit blockStorage => implicit dagStorage =>
    /**
      * The Dag looks like
      *
      *
      *  4          b8
      *           /
      *  3     b6 ----   b7
      *                x
      *  2          b5  b4
      *           /    /
      *  1     b3   b2
      *         \   |
      *  0       genesis
      *
      */
    for {
      genesis <- createBlock[Task](Seq(), ByteString.EMPTY, bonds)
      b2 <- createBlock[Task](
             Seq(genesis.blockHash),
             v2,
             bonds,
             HashMap(v1 -> genesis.blockHash, v2 -> genesis.blockHash, v3 -> genesis.blockHash)
           )
      b3 <- createBlock[Task](
             Seq(genesis.blockHash),
             v1,
             bonds,
             HashMap(v1 -> genesis.blockHash, v2 -> genesis.blockHash, v3 -> genesis.blockHash)
           )
      b4 <- createBlock[Task](
             Seq(b2.blockHash),
             v3,
             bonds,
             HashMap(v1 -> genesis.blockHash, v2 -> b2.blockHash, v3 -> b2.blockHash)
           )
      b5 <- createBlock[Task](
             Seq(b3.blockHash),
             v2,
             bonds,
             HashMap(v1 -> b3.blockHash, v2 -> b2.blockHash, v3 -> genesis.blockHash)
           )
      b6 <- createBlock[Task](
             Seq(b4.blockHash),
             v1,
             bonds,
             HashMap(v1 -> b3.blockHash, v2 -> b2.blockHash, v3 -> b4.blockHash)
           )
      _ <- createBlock[Task](
            Seq(b5.blockHash),
            v3,
            bonds,
            HashMap(v1 -> b3.blockHash, v2 -> b5.blockHash, v3 -> b4.blockHash)
          )
      _ <- createBlock[Task](
            Seq(b6.blockHash),
            v2,
            bonds,
            HashMap(v1 -> b6.blockHash, v2 -> b5.blockHash, v3 -> b4.blockHash)
          )
      dag  <- dagStorage.getRepresentation
      tips <- Estimator.tips[Task](dag, genesis.blockHash, EquivocationsTracker.empty)
      casperEffect <- NoOpsCasperEffect[Task](
                       HashMap.empty[BlockHash, BlockMsgWithTransform],
                       tips
                     )
      implicit0(logEff: Log[Task])                     = new LogStub[Task]
      implicit0(casperRef: MultiParentCasperRef[Task]) <- MultiParentCasperRef.of[Task]
      _                                                <- casperRef.set(casperEffect)
      implicit0(finalityDetectorEffect: FinalityDetector[Task]) = new FinalityDetectorBySingleSweepImpl[
        Task
      ]()
      blocksWithRankBelow1 <- BlockAPI.getBlockInfos[Task](1)
      _                    = blocksWithRankBelow1.length shouldBe 1
      blocksWithRankBelow2 <- BlockAPI.getBlockInfos[Task](2)
      _                    = blocksWithRankBelow2.length shouldBe 3
      blocksWithRankBelow3 <- BlockAPI.getBlockInfos[Task](3)
      _                    = blocksWithRankBelow3.length shouldBe 5
      blocksWithRankBelow4 <- BlockAPI.getBlockInfos[Task](4)
      _                    = blocksWithRankBelow4.length shouldBe 7
      blocksWithRankBelow5 <- BlockAPI.getBlockInfos[Task](5)
      result               = blocksWithRankBelow5.length shouldBe 8
    } yield result
  }
}<|MERGE_RESOLUTION|>--- conflicted
+++ resolved
@@ -40,75 +40,6 @@
   val v3Bond = Bond(v3, 15)
   val bonds  = Seq(v1Bond, v2Bond, v3Bond)
 
-<<<<<<< HEAD
-=======
-  "showMainChain" should "return only blocks in the main chain" in withStorage {
-    implicit blockStorage => implicit dagStorage =>
-      for {
-        genesis <- createBlock[Task](Seq(), ByteString.EMPTY, bonds)
-        b2 <- createBlock[Task](
-               Seq(genesis.blockHash),
-               v2,
-               bonds,
-               HashMap(v1 -> genesis.blockHash, v2 -> genesis.blockHash, v3 -> genesis.blockHash)
-             )
-        b3 <- createBlock[Task](
-               Seq(genesis.blockHash),
-               v1,
-               bonds,
-               HashMap(v1 -> genesis.blockHash, v2 -> genesis.blockHash, v3 -> genesis.blockHash)
-             )
-        b4 <- createBlock[Task](
-               Seq(b2.blockHash),
-               v3,
-               bonds,
-               HashMap(v1 -> genesis.blockHash, v2 -> b2.blockHash, v3 -> b2.blockHash)
-             )
-        b5 <- createBlock[Task](
-               Seq(b3.blockHash),
-               v2,
-               bonds,
-               HashMap(v1 -> b3.blockHash, v2 -> b2.blockHash, v3 -> genesis.blockHash)
-             )
-        b6 <- createBlock[Task](
-               Seq(b4.blockHash),
-               v1,
-               bonds,
-               HashMap(v1 -> b3.blockHash, v2 -> b2.blockHash, v3 -> b4.blockHash)
-             )
-        _ <- createBlock[Task](
-              Seq(b5.blockHash),
-              v3,
-              bonds,
-              HashMap(v1 -> b3.blockHash, v2 -> b5.blockHash, v3 -> b4.blockHash)
-            )
-        _ <- createBlock[Task](
-              Seq(b6.blockHash),
-              v2,
-              bonds,
-              HashMap(v1 -> b6.blockHash, v2 -> b5.blockHash, v3 -> b4.blockHash)
-            )
-        dag  <- dagStorage.getRepresentation
-        tips <- Estimator.tips[Task](dag, genesis.blockHash, EquivocationsTracker.empty)
-        casperEffect <- NoOpsCasperEffect[Task](
-                         HashMap.empty[BlockHash, BlockMsgWithTransform],
-                         tips
-                       )
-        logEff                 = new LogStub[Task]
-        casperRef              <- MultiParentCasperRef.of[Task]
-        _                      <- casperRef.set(casperEffect)
-        finalityDetectorEffect = new FinalityDetectorBySingleSweepImpl[Task]()(Sync[Task], logEff)
-        blocksResponse <- BlockAPI.showMainChain[Task](Int.MaxValue)(
-                           Sync[Task],
-                           casperRef,
-                           logEff,
-                           finalityDetectorEffect,
-                           blockStorage
-                         )
-      } yield blocksResponse.length should be(5)
-  }
-
->>>>>>> ed91240f
   "showBlocks" should "return all blocks" in withStorage {
     implicit blockStorage => implicit dagStorage =>
       for {
