--- conflicted
+++ resolved
@@ -3,25 +3,16 @@
 import cats.Monad
 import cats.implicits._
 import cats.mtl.FunctorRaise
-<<<<<<< HEAD
-import io.casperlabs.casper.Estimator.BlockHash
-import io.casperlabs.casper.consensus.Block
-import io.casperlabs.casper.util.{DagOperations, ProtoUtil}
-import io.casperlabs.casper.{CasperState, EquivocatedBlock, InvalidBlock, PrettyPrinter}
-import io.casperlabs.models.Message
-import io.casperlabs.shared.{Cell, Log, LogSource}
-import io.casperlabs.storage.dag.DagRepresentation
-import io.casperlabs.catscontrib.MonadThrowable
-=======
-import io.casperlabs.blockstorage.{BlockMetadata, DagRepresentation}
 import io.casperlabs.casper.Estimator.{BlockHash, Validator}
 import io.casperlabs.casper.consensus.Block
 import io.casperlabs.casper.util.{DagOperations, ProtoUtil}
 import io.casperlabs.casper.{CasperState, EquivocatedBlock, InvalidBlock, PrettyPrinter}
+import io.casperlabs.catscontrib.MonadThrowable
+import io.casperlabs.models.Message
 import io.casperlabs.shared.{Cell, Log, LogSource, StreamT}
+import io.casperlabs.storage.dag.DagRepresentation
 
 import scala.collection.immutable.{Map, Set}
->>>>>>> 16ce9f66
 
 object EquivocationDetector {
 
@@ -71,13 +62,18 @@
                       checkEquivocations(dag, block)
                     }
 
-      _ <- rankOfEarlierMessageFromCreator(dag, block)
-            .flatMap { earlierRank =>
-              state.modify { s =>
-                s.copy(equivocationsTracker = s.equivocationsTracker.updated(creator, earlierRank))
+      message <- MonadThrowable[F].fromTry(Message.fromBlock(block))
+
+      _ <- MonadThrowable[F].whenA(equivocated)(
+            rankOfEarlierMessageFromCreator(dag, message)
+              .flatMap { earlierRank =>
+                state.modify { s =>
+                  s.copy(
+                    equivocationsTracker = s.equivocationsTracker.updated(creator, earlierRank)
+                  )
+                }
               }
-            }
-            .whenA(equivocated)
+          )
       _ <- FunctorRaise[F, InvalidBlock].raise[Unit](EquivocatedBlock).whenA(equivocated)
     } yield ()
 
@@ -102,45 +98,27 @@
     *   then when adding B4, this method doesn't work, it return false but actually B4
     *   equivocated with B2.
     */
-<<<<<<< HEAD
-  private[casper] def checkEquivocations[F[_]: MonadThrowable: Log](
-=======
-  private def checkEquivocations[F[_]: Monad: Log](
->>>>>>> 16ce9f66
+  private def checkEquivocations[F[_]: MonadThrowable: Log](
       dag: DagRepresentation[F],
       block: Block
   ): F[Boolean] =
     for {
-      maybeLatestMessageOfCreator <- dag.latestMessageHash(block.getHeader.validatorPublicKey)
+      maybeLatestMessageOfCreator <- dag.latestMessage(block.getHeader.validatorPublicKey)
       equivocated <- maybeLatestMessageOfCreator match {
                       case None =>
                         // It is the first block by that validator
                         false.pure[F]
-                      case Some(latestMessageHashOfCreator) =>
-                        val maybeCreatorJustification = creatorJustificationHash(block)
-                        if (maybeCreatorJustification == maybeLatestMessageOfCreator) {
+                      case Some(latestMessageOfCreator) =>
+                        if (creatorJustificationHash(block)
+                              .filter(_ == latestMessageOfCreator.messageHash)
+                              .isDefined) {
                           // Directly reference latestMessage of creator of the block
                           false.pure[F]
                         } else
                           for {
-                            latestMessageOfCreator <- dag
-                                                       .lookup(latestMessageHashOfCreator)
-                                                       .map(_.get)
-<<<<<<< HEAD
-                            message                                         <- MonadThrowable[F].fromTry(Message.fromBlock(block))
-                            implicit0(blockTopoOrdering: Ordering[Message]) = DagOperations.blockTopoOrderingDesc
-                            stream = DagOperations.bfToposortTraverseF(
-                              List(message)
-                            )(
-                              b =>
-                                b.justifications.toList
-                                  .traverse(j => dag.lookup(j.latestBlockHash))
-                                  .map(_.flatten)
-                            )
-=======
-                            stream = toposortJDagDesc(dag, block)
->>>>>>> 16ce9f66
-                            // Find whether the block cite latestMessageOfCreator
+                            message <- MonadThrowable[F].fromTry(Message.fromBlock(block))
+                            stream  = toposortJDagDesc(dag, message)
+                            // Find whether the block cites latestMessageOfCreator
                             decisionPointBlock <- stream.find(
                                                    b =>
                                                      b == latestMessageOfCreator || b.rank < latestMessageOfCreator.rank
@@ -148,9 +126,10 @@
                             equivocated = decisionPointBlock != latestMessageOfCreator.some
                             _ <- Log[F]
                                   .warn(
-                                    s"Find equivocation: justifications of block ${PrettyPrinter.buildString(block)} don't cite the latest message by validator ${PrettyPrinter
+                                    s"Found equivocation: justifications of block ${PrettyPrinter
+                                      .buildString(block)} don't cite the latest message by validator ${PrettyPrinter
                                       .buildString(block.getHeader.validatorPublicKey)}: ${PrettyPrinter
-                                      .buildString(latestMessageHashOfCreator)}"
+                                      .buildString(latestMessageOfCreator.messageHash)}"
                                   )
                                   .whenA(equivocated)
                           } yield equivocated
@@ -162,13 +141,13 @@
 
   private def toposortJDagDesc[F[_]: Monad: Log](
       dag: DagRepresentation[F],
-      block: Block
-  ): StreamT[F, BlockMetadata] = {
-    implicit val blockTopoOrdering: Ordering[BlockMetadata] = DagOperations.blockTopoOrderingDesc
+      msg: Message
+  ): StreamT[F, Message] = {
+    implicit val blockTopoOrdering: Ordering[Message] = DagOperations.blockTopoOrderingDesc
     DagOperations.bfToposortTraverseF(
-      List(BlockMetadata.fromBlock(block))
+      List(msg)
     )(
-      _.justifications
+      _.justifications.toList
         .traverse(j => dag.lookup(j.latestBlockHash))
         .map(_.flatten)
     )
@@ -204,16 +183,17 @@
           justificationMessages <- justificationMsgHashes.values.toList
                                     .traverse(dag.lookup)
                                     .map(_.flatten)
-          implicit0(blockTopoOrdering: Ordering[BlockMetadata]) = DagOperations.blockTopoOrderingDesc
+          implicit0(blockTopoOrdering: Ordering[Message]) = DagOperations.blockTopoOrderingDesc
 
           toposortJDagFromBlock = DagOperations.bfToposortTraverseF(justificationMessages)(
-            _.justifications.traverse(j => dag.lookup(j.latestBlockHash)).map(_.flatten)
+            _.justifications.toList.traverse(j => dag.lookup(j.latestBlockHash)).map(_.flatten)
           )
+
           acc <- toposortJDagFromBlock
                   .foldWhileLeft(State()) {
                     case (state, b) =>
-                      val creator            = b.validatorPublicKey
-                      val creatorBlockSeqNum = b.validatorBlockSeqNum
+                      val creator            = b.validatorId
+                      val creatorBlockSeqNum = b.validatorMsgSeqNum
                       if (state.alreadyDetected(equivocationsTracker.keySet) || b.rank <= minRank) {
                         // Stop traversal if all known equivocations has been found in j-past-cone
                         // of `b` or we traversed beyond the minimum rank of all equivocations.
@@ -243,21 +223,21 @@
   }
 
   /**
-    * Returns rank of last but one block by the same validator, as seen in the j-past-cone of the block.
+    * Returns rank of last but one message by the same validator, as seen in the j-past-cone of the block.
     *
     * This method assumes that the system has removed redundant justifications.
     *
     * @param dag The block dag
-    * @param block Block to run
+    * @param msg Block to run
     * @tparam F Effect type
     * @return
     */
   private def rankOfEarlierMessageFromCreator[F[_]: Monad: Log](
       dag: DagRepresentation[F],
-      block: Block
+      msg: Message
   ): F[Long] =
-    toposortJDagDesc(dag, block)
-      .filter(b => b.validatorPublicKey == block.getHeader.validatorPublicKey)
+    toposortJDagDesc(dag, msg)
+      .filter(_.validatorId == msg.validatorId)
       .take(2)
       .toList
       .map(
