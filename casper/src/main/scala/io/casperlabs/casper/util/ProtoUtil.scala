--- conflicted
+++ resolved
@@ -8,7 +8,7 @@
 import com.google.protobuf.{ByteString, Int32Value, StringValue}
 import io.casperlabs.casper.EquivocationRecord.SequenceNumber
 import io.casperlabs.casper.Estimator.{BlockHash, Validator}
-import io.casperlabs.casper.PrettyPrinter
+import io.casperlabs.casper.{PrettyPrinter, ValidatorIdentity}
 import io.casperlabs.casper.consensus.Block.Justification
 import io.casperlabs.casper.consensus._
 import io.casperlabs.models.BlockImplicits._
@@ -582,18 +582,8 @@
     (missingParents union missingJustifications).toList
   }
 
-<<<<<<< HEAD
-  implicit class DeployOps(d: Deploy) {
-    def incrementNonce(): Deploy =
-      this.withNonce(d.header.get.nonce + 1)
-
-    def withNonce(newNonce: Long): Deploy =
-      d.withHeader(d.header.get.withNonce(newNonce))
-  }
-=======
   def createdBy(validatorId: ValidatorIdentity, block: Block): Boolean =
     block.getHeader.validatorPublicKey == ByteString.copyFrom(validatorId.publicKey)
->>>>>>> 59bcc6fc
 
   def randomAccountAddress(): ByteString =
     ByteString.copyFrom(scala.util.Random.nextString(32), "UTF-8")
