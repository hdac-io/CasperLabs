--- conflicted
+++ resolved
@@ -1,13 +1,9 @@
 package io.casperlabs.client
-<<<<<<< HEAD
-import cats.effect.Sync
+import cats.effect.{Sync, Timer}
 import cats.syntax.functor._
 import cats.syntax.flatMap._
 import com.google.protobuf.ByteString
 import io.casperlabs.crypto.codec.Base16
-=======
-import cats.effect.{Sync, Timer}
->>>>>>> 5f4997be
 import io.casperlabs.client.configuration._
 import io.casperlabs.ipc
 import io.casperlabs.casper.protocol
@@ -40,11 +36,7 @@
                 conf.host,
                 conf.port
               )
-<<<<<<< HEAD
-              program(conf)(Sync[Task], deployService, tac)
-=======
-              program(conf)(Sync[Task], deployService, Timer[Task])
->>>>>>> 5f4997be
+              program(conf)(Sync[Task], deployService, tac, Timer[Task])
                 .doOnFinish(_ => Task(deployService.close()))
             }
       } yield ()
@@ -52,11 +44,7 @@
     exec.runSyncUnsafe()
   }
 
-<<<<<<< HEAD
-  def program[F[_]: Sync: DeployService: ToAbstractContext](configuration: Configuration): F[Unit] =
-=======
-  def program[F[_]: Sync: DeployService: Timer](configuration: Configuration): F[Unit] =
->>>>>>> 5f4997be
+  def program[F[_]: Sync: DeployService: ToAbstractContext: Timer](configuration: Configuration): F[Unit] =
     configuration match {
       case ShowBlock(_, _, hash)   => DeployRuntime.showBlock(hash)
       case ShowBlocks(_, _, depth) => DeployRuntime.showBlocks(depth)
@@ -64,9 +52,8 @@
         DeployRuntime.deployFileProgram(from, gasLimit, gasPrice, nonce, sessionCode, paymentCode)
       case _: Propose =>
         DeployRuntime.propose()
-<<<<<<< HEAD
-      case VisualizeDag(_, _, depth, showJustificationLines) =>
-        DeployRuntime.visualizeDag(depth, showJustificationLines)
+      case VisualizeDag(_, _, depth, showJustificationLines, out, streaming) =>
+        DeployRuntime.visualizeDag(depth, showJustificationLines, out, streaming)
 
       case Query(_, _, hash, keyType, keyValue, path) =>
         val keyBytes = ByteString.copyFrom(Base16.decode(keyValue))
@@ -81,9 +68,5 @@
         DeployRuntime.gracefulExit(
           DeployService[F].queryState(protocol.QueryStateRequest(hash, key.toByteString, path))
         )
-=======
-      case VisualizeDag(_, _, depth, showJustificationLines, out, streaming) =>
-        DeployRuntime.visualizeDag(depth, showJustificationLines, out, streaming)
->>>>>>> 5f4997be
     }
 }